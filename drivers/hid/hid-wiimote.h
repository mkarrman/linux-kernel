#ifndef __HID_WIIMOTE_H
#define __HID_WIIMOTE_H

/*
 * HID driver for Nintendo Wii / Wii U peripherals
 * Copyright (c) 2011-2013 David Herrmann <dh.herrmann@gmail.com>
 */

/*
 * This program is free software; you can redistribute it and/or modify it
 * under the terms of the GNU General Public License as published by the Free
 * Software Foundation; either version 2 of the License, or (at your option)
 * any later version.
 */

#include <linux/completion.h>
#include <linux/device.h>
#include <linux/hid.h>
#include <linux/input.h>
#include <linux/leds.h>
#include <linux/module.h>
#include <linux/mutex.h>
#include <linux/power_supply.h>
#include <linux/spinlock.h>
#include <linux/timer.h>

#define WIIMOTE_NAME "Nintendo Wii Remote"
#define WIIMOTE_BUFSIZE 32

#define WIIPROTO_FLAG_LED1		0x01
#define WIIPROTO_FLAG_LED2		0x02
#define WIIPROTO_FLAG_LED3		0x04
#define WIIPROTO_FLAG_LED4		0x08
#define WIIPROTO_FLAG_RUMBLE		0x10
#define WIIPROTO_FLAG_ACCEL		0x20
#define WIIPROTO_FLAG_IR_BASIC		0x40
#define WIIPROTO_FLAG_IR_EXT		0x80
#define WIIPROTO_FLAG_IR_FULL		0xc0 /* IR_BASIC | IR_EXT */
#define WIIPROTO_FLAG_EXT_PLUGGED	0x0100
#define WIIPROTO_FLAG_EXT_USED		0x0200
#define WIIPROTO_FLAG_EXT_ACTIVE	0x0400
#define WIIPROTO_FLAG_MP_PLUGGED	0x0800
#define WIIPROTO_FLAG_MP_USED		0x1000
#define WIIPROTO_FLAG_MP_ACTIVE		0x2000
#define WIIPROTO_FLAG_EXITING		0x4000
#define WIIPROTO_FLAG_DRM_LOCKED	0x8000
#define WIIPROTO_FLAG_BUILTIN_MP	0x010000
#define WIIPROTO_FLAG_NO_MP		0x020000
#define WIIPROTO_FLAG_PRO_CALIB_DONE	0x040000

#define WIIPROTO_FLAGS_LEDS (WIIPROTO_FLAG_LED1 | WIIPROTO_FLAG_LED2 | \
					WIIPROTO_FLAG_LED3 | WIIPROTO_FLAG_LED4)
#define WIIPROTO_FLAGS_IR (WIIPROTO_FLAG_IR_BASIC | WIIPROTO_FLAG_IR_EXT | \
							WIIPROTO_FLAG_IR_FULL)

/* return flag for led \num */
#define WIIPROTO_FLAG_LED(num) (WIIPROTO_FLAG_LED1 << (num - 1))

enum wiiproto_keys {
	WIIPROTO_KEY_LEFT,
	WIIPROTO_KEY_RIGHT,
	WIIPROTO_KEY_UP,
	WIIPROTO_KEY_DOWN,
	WIIPROTO_KEY_PLUS,
	WIIPROTO_KEY_MINUS,
	WIIPROTO_KEY_ONE,
	WIIPROTO_KEY_TWO,
	WIIPROTO_KEY_A,
	WIIPROTO_KEY_B,
	WIIPROTO_KEY_HOME,
	WIIPROTO_KEY_COUNT
};

enum wiimote_devtype {
	WIIMOTE_DEV_PENDING,
	WIIMOTE_DEV_UNKNOWN,
	WIIMOTE_DEV_GENERIC,
	WIIMOTE_DEV_GEN10,
	WIIMOTE_DEV_GEN20,
	WIIMOTE_DEV_BALANCE_BOARD,
	WIIMOTE_DEV_PRO_CONTROLLER,
	WIIMOTE_DEV_NUM,
};

enum wiimote_exttype {
	WIIMOTE_EXT_NONE,
	WIIMOTE_EXT_UNKNOWN,
	WIIMOTE_EXT_NUNCHUK,
	WIIMOTE_EXT_CLASSIC_CONTROLLER,
	WIIMOTE_EXT_BALANCE_BOARD,
	WIIMOTE_EXT_PRO_CONTROLLER,
	WIIMOTE_EXT_NUM,
};

enum wiimote_mptype {
	WIIMOTE_MP_NONE,
	WIIMOTE_MP_UNKNOWN,
	WIIMOTE_MP_SINGLE,
	WIIMOTE_MP_PASSTHROUGH_NUNCHUK,
	WIIMOTE_MP_PASSTHROUGH_CLASSIC,
};

struct wiimote_buf {
	__u8 data[HID_MAX_BUFFER_SIZE];
	size_t size;
};

struct wiimote_queue {
	spinlock_t lock;
	struct work_struct worker;
	__u8 head;
	__u8 tail;
	struct wiimote_buf outq[WIIMOTE_BUFSIZE];
};

struct wiimote_state {
	spinlock_t lock;
	__u32 flags;
	__u8 accel_split[2];
	__u8 drm;
	__u8 devtype;
	__u8 exttype;
	__u8 mp;

	/* synchronous cmd requests */
	struct mutex sync;
	struct completion ready;
	int cmd;
	__u32 opt;

	/* results of synchronous requests */
	__u8 cmd_battery;
	__u8 cmd_err;
	__u8 *cmd_read_buf;
	__u8 cmd_read_size;

	/* calibration/cache data */
	__u16 calib_bboard[4][3];
<<<<<<< HEAD
=======
	__s16 calib_pro_sticks[4];
>>>>>>> d8ec26d7
	__u8 cache_rumble;
};

struct wiimote_data {
	struct hid_device *hdev;
	struct input_dev *input;
	struct work_struct rumble_worker;
	struct led_classdev *leds[4];
	struct input_dev *accel;
	struct input_dev *ir;
	struct power_supply battery;
	struct input_dev *mp;
	struct timer_list timer;
	struct wiimote_debug *debug;

	union {
		struct input_dev *input;
	} extension;

	struct wiimote_queue queue;
	struct wiimote_state state;
	struct work_struct init_worker;
};

/* wiimote modules */

enum wiimod_module {
	WIIMOD_KEYS,
	WIIMOD_RUMBLE,
	WIIMOD_BATTERY,
	WIIMOD_LED1,
	WIIMOD_LED2,
	WIIMOD_LED3,
	WIIMOD_LED4,
	WIIMOD_ACCEL,
	WIIMOD_IR,
	WIIMOD_BUILTIN_MP,
	WIIMOD_NO_MP,
	WIIMOD_NUM,
	WIIMOD_NULL = WIIMOD_NUM,
};

#define WIIMOD_FLAG_INPUT		0x0001
#define WIIMOD_FLAG_EXT8		0x0002
#define WIIMOD_FLAG_EXT16		0x0004

struct wiimod_ops {
	__u16 flags;
	unsigned long arg;
	int (*probe) (const struct wiimod_ops *ops,
		      struct wiimote_data *wdata);
	void (*remove) (const struct wiimod_ops *ops,
			struct wiimote_data *wdata);

	void (*in_keys) (struct wiimote_data *wdata, const __u8 *keys);
	void (*in_accel) (struct wiimote_data *wdata, const __u8 *accel);
	void (*in_ir) (struct wiimote_data *wdata, const __u8 *ir, bool packed,
		       unsigned int id);
	void (*in_mp) (struct wiimote_data *wdata, const __u8 *mp);
	void (*in_ext) (struct wiimote_data *wdata, const __u8 *ext);
};

extern const struct wiimod_ops *wiimod_table[WIIMOD_NUM];
extern const struct wiimod_ops *wiimod_ext_table[WIIMOTE_EXT_NUM];
extern const struct wiimod_ops wiimod_mp;

/* wiimote requests */

enum wiiproto_reqs {
	WIIPROTO_REQ_NULL = 0x0,
	WIIPROTO_REQ_RUMBLE = 0x10,
	WIIPROTO_REQ_LED = 0x11,
	WIIPROTO_REQ_DRM = 0x12,
	WIIPROTO_REQ_IR1 = 0x13,
	WIIPROTO_REQ_SREQ = 0x15,
	WIIPROTO_REQ_WMEM = 0x16,
	WIIPROTO_REQ_RMEM = 0x17,
	WIIPROTO_REQ_IR2 = 0x1a,
	WIIPROTO_REQ_STATUS = 0x20,
	WIIPROTO_REQ_DATA = 0x21,
	WIIPROTO_REQ_RETURN = 0x22,

	/* DRM_K: BB*2 */
	WIIPROTO_REQ_DRM_K = 0x30,

	/* DRM_KA: BB*2 AA*3 */
	WIIPROTO_REQ_DRM_KA = 0x31,

	/* DRM_KE: BB*2 EE*8 */
	WIIPROTO_REQ_DRM_KE = 0x32,

	/* DRM_KAI: BB*2 AA*3 II*12 */
	WIIPROTO_REQ_DRM_KAI = 0x33,

	/* DRM_KEE: BB*2 EE*19 */
	WIIPROTO_REQ_DRM_KEE = 0x34,

	/* DRM_KAE: BB*2 AA*3 EE*16 */
	WIIPROTO_REQ_DRM_KAE = 0x35,

	/* DRM_KIE: BB*2 II*10 EE*9 */
	WIIPROTO_REQ_DRM_KIE = 0x36,

	/* DRM_KAIE: BB*2 AA*3 II*10 EE*6 */
	WIIPROTO_REQ_DRM_KAIE = 0x37,

	/* DRM_E: EE*21 */
	WIIPROTO_REQ_DRM_E = 0x3d,

	/* DRM_SKAI1: BB*2 AA*1 II*18 */
	WIIPROTO_REQ_DRM_SKAI1 = 0x3e,

	/* DRM_SKAI2: BB*2 AA*1 II*18 */
	WIIPROTO_REQ_DRM_SKAI2 = 0x3f,

	WIIPROTO_REQ_MAX
};

#define dev_to_wii(pdev) hid_get_drvdata(container_of(pdev, struct hid_device, \
									dev))

void __wiimote_schedule(struct wiimote_data *wdata);

extern void wiiproto_req_drm(struct wiimote_data *wdata, __u8 drm);
extern void wiiproto_req_rumble(struct wiimote_data *wdata, __u8 rumble);
extern void wiiproto_req_leds(struct wiimote_data *wdata, int leds);
extern void wiiproto_req_status(struct wiimote_data *wdata);
extern void wiiproto_req_accel(struct wiimote_data *wdata, __u8 accel);
extern void wiiproto_req_ir1(struct wiimote_data *wdata, __u8 flags);
extern void wiiproto_req_ir2(struct wiimote_data *wdata, __u8 flags);
extern int wiimote_cmd_write(struct wiimote_data *wdata, __u32 offset,
						const __u8 *wmem, __u8 size);
extern ssize_t wiimote_cmd_read(struct wiimote_data *wdata, __u32 offset,
							__u8 *rmem, __u8 size);

#define wiiproto_req_rreg(wdata, os, sz) \
				wiiproto_req_rmem((wdata), false, (os), (sz))
#define wiiproto_req_reeprom(wdata, os, sz) \
				wiiproto_req_rmem((wdata), true, (os), (sz))
extern void wiiproto_req_rmem(struct wiimote_data *wdata, bool eeprom,
						__u32 offset, __u16 size);

#ifdef CONFIG_DEBUG_FS

extern int wiidebug_init(struct wiimote_data *wdata);
extern void wiidebug_deinit(struct wiimote_data *wdata);

#else

static inline int wiidebug_init(void *u) { return 0; }
static inline void wiidebug_deinit(void *u) { }

#endif

/* requires the state.lock spinlock to be held */
static inline bool wiimote_cmd_pending(struct wiimote_data *wdata, int cmd,
								__u32 opt)
{
	return wdata->state.cmd == cmd && wdata->state.opt == opt;
}

/* requires the state.lock spinlock to be held */
static inline void wiimote_cmd_complete(struct wiimote_data *wdata)
{
	wdata->state.cmd = WIIPROTO_REQ_NULL;
	complete(&wdata->state.ready);
}

/* requires the state.lock spinlock to be held */
static inline void wiimote_cmd_abort(struct wiimote_data *wdata)
{
	/* Abort synchronous request by waking up the sleeping caller. But
	 * reset the state.cmd field to an invalid value so no further event
	 * handlers will work with it. */
	wdata->state.cmd = WIIPROTO_REQ_MAX;
	complete(&wdata->state.ready);
}

static inline int wiimote_cmd_acquire(struct wiimote_data *wdata)
{
	return mutex_lock_interruptible(&wdata->state.sync) ? -ERESTARTSYS : 0;
}

static inline void wiimote_cmd_acquire_noint(struct wiimote_data *wdata)
{
	mutex_lock(&wdata->state.sync);
}

/* requires the state.lock spinlock to be held */
static inline void wiimote_cmd_set(struct wiimote_data *wdata, int cmd,
								__u32 opt)
{
	reinit_completion(&wdata->state.ready);
	wdata->state.cmd = cmd;
	wdata->state.opt = opt;
}

static inline void wiimote_cmd_release(struct wiimote_data *wdata)
{
	mutex_unlock(&wdata->state.sync);
}

static inline int wiimote_cmd_wait(struct wiimote_data *wdata)
{
	int ret;

	/* The completion acts as implicit memory barrier so we can safely
	 * assume that state.cmd is set on success/failure and isn't accessed
	 * by any other thread, anymore. */

	ret = wait_for_completion_interruptible_timeout(&wdata->state.ready, HZ);
	if (ret < 0)
		return -ERESTARTSYS;
	else if (ret == 0)
		return -EIO;
	else if (wdata->state.cmd != WIIPROTO_REQ_NULL)
		return -EIO;
	else
		return 0;
}

static inline int wiimote_cmd_wait_noint(struct wiimote_data *wdata)
{
	unsigned long ret;

	/* no locking needed; see wiimote_cmd_wait() */
	ret = wait_for_completion_timeout(&wdata->state.ready, HZ);
	if (!ret)
		return -EIO;
	else if (wdata->state.cmd != WIIPROTO_REQ_NULL)
		return -EIO;
	else
		return 0;
}

#endif<|MERGE_RESOLUTION|>--- conflicted
+++ resolved
@@ -136,10 +136,7 @@
 
 	/* calibration/cache data */
 	__u16 calib_bboard[4][3];
-<<<<<<< HEAD
-=======
 	__s16 calib_pro_sticks[4];
->>>>>>> d8ec26d7
 	__u8 cache_rumble;
 };
 
