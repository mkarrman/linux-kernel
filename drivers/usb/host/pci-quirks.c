--- conflicted
+++ resolved
@@ -142,11 +142,6 @@
 			pinfo->sb_type.gen = AMD_CHIPSET_SB700;
 		else if (rev >= 0x40 && rev <= 0x4f)
 			pinfo->sb_type.gen = AMD_CHIPSET_SB800;
-	}
-	pinfo->smbus_dev = pci_get_device(PCI_VENDOR_ID_AMD,
-					  0x145c, NULL);
-	if (pinfo->smbus_dev) {
-		pinfo->sb_type.gen = AMD_CHIPSET_TAISHAN;
 	} else {
 		pinfo->smbus_dev = pci_get_device(PCI_VENDOR_ID_AMD,
 				PCI_DEVICE_ID_AMD_HUDSON2_SMBUS, NULL);
@@ -452,11 +447,7 @@
 		if ((value & ASMT_CONTROL_WRITE_BIT) == 0)
 			return 0;
 
-<<<<<<< HEAD
-		usleep_range(40, 60);
-=======
 		udelay(50);
->>>>>>> bb176f67
 	}
 
 	dev_warn(&pdev->dev, "%s: check_write_ready timeout", __func__);
