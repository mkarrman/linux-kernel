/*
 * Video capture interface for Linux version 2
 *
 * A generic framework to process V4L2 ioctl commands.
 *
 * This program is free software; you can redistribute it and/or
 * modify it under the terms of the GNU General Public License
 * as published by the Free Software Foundation; either version
 * 2 of the License, or (at your option) any later version.
 *
 * Authors:	Alan Cox, <alan@lxorguk.ukuu.org.uk> (version 1)
 *              Mauro Carvalho Chehab <mchehab@kernel.org> (version 2)
 */

#include <linux/mm.h>
#include <linux/module.h>
#include <linux/slab.h>
#include <linux/types.h>
#include <linux/kernel.h>
#include <linux/version.h>

#include <linux/videodev2.h>

#include <media/v4l2-common.h>
#include <media/v4l2-ioctl.h>
#include <media/v4l2-ctrls.h>
#include <media/v4l2-fh.h>
#include <media/v4l2-event.h>
#include <media/v4l2-device.h>
#include <media/videobuf2-v4l2.h>
#include <media/v4l2-mc.h>
#include <media/v4l2-mem2mem.h>

#include <trace/events/v4l2.h>

/* Zero out the end of the struct pointed to by p.  Everything after, but
 * not including, the specified field is cleared. */
#define CLEAR_AFTER_FIELD(p, field) \
	memset((u8 *)(p) + offsetof(typeof(*(p)), field) + sizeof((p)->field), \
	0, sizeof(*(p)) - offsetof(typeof(*(p)), field) - sizeof((p)->field))

#define is_valid_ioctl(vfd, cmd) test_bit(_IOC_NR(cmd), (vfd)->valid_ioctls)

struct std_descr {
	v4l2_std_id std;
	const char *descr;
};

static const struct std_descr standards[] = {
	{ V4L2_STD_NTSC,	"NTSC"      },
	{ V4L2_STD_NTSC_M,	"NTSC-M"    },
	{ V4L2_STD_NTSC_M_JP,	"NTSC-M-JP" },
	{ V4L2_STD_NTSC_M_KR,	"NTSC-M-KR" },
	{ V4L2_STD_NTSC_443,	"NTSC-443"  },
	{ V4L2_STD_PAL,		"PAL"       },
	{ V4L2_STD_PAL_BG,	"PAL-BG"    },
	{ V4L2_STD_PAL_B,	"PAL-B"     },
	{ V4L2_STD_PAL_B1,	"PAL-B1"    },
	{ V4L2_STD_PAL_G,	"PAL-G"     },
	{ V4L2_STD_PAL_H,	"PAL-H"     },
	{ V4L2_STD_PAL_I,	"PAL-I"     },
	{ V4L2_STD_PAL_DK,	"PAL-DK"    },
	{ V4L2_STD_PAL_D,	"PAL-D"     },
	{ V4L2_STD_PAL_D1,	"PAL-D1"    },
	{ V4L2_STD_PAL_K,	"PAL-K"     },
	{ V4L2_STD_PAL_M,	"PAL-M"     },
	{ V4L2_STD_PAL_N,	"PAL-N"     },
	{ V4L2_STD_PAL_Nc,	"PAL-Nc"    },
	{ V4L2_STD_PAL_60,	"PAL-60"    },
	{ V4L2_STD_SECAM,	"SECAM"     },
	{ V4L2_STD_SECAM_B,	"SECAM-B"   },
	{ V4L2_STD_SECAM_G,	"SECAM-G"   },
	{ V4L2_STD_SECAM_H,	"SECAM-H"   },
	{ V4L2_STD_SECAM_DK,	"SECAM-DK"  },
	{ V4L2_STD_SECAM_D,	"SECAM-D"   },
	{ V4L2_STD_SECAM_K,	"SECAM-K"   },
	{ V4L2_STD_SECAM_K1,	"SECAM-K1"  },
	{ V4L2_STD_SECAM_L,	"SECAM-L"   },
	{ V4L2_STD_SECAM_LC,	"SECAM-Lc"  },
	{ 0,			"Unknown"   }
};

/* video4linux standard ID conversion to standard name
 */
const char *v4l2_norm_to_name(v4l2_std_id id)
{
	u32 myid = id;
	int i;

	/* HACK: ppc32 architecture doesn't have __ucmpdi2 function to handle
	   64 bit comparations. So, on that architecture, with some gcc
	   variants, compilation fails. Currently, the max value is 30bit wide.
	 */
	BUG_ON(myid != id);

	for (i = 0; standards[i].std; i++)
		if (myid == standards[i].std)
			break;
	return standards[i].descr;
}
EXPORT_SYMBOL(v4l2_norm_to_name);

/* Returns frame period for the given standard */
void v4l2_video_std_frame_period(int id, struct v4l2_fract *frameperiod)
{
	if (id & V4L2_STD_525_60) {
		frameperiod->numerator = 1001;
		frameperiod->denominator = 30000;
	} else {
		frameperiod->numerator = 1;
		frameperiod->denominator = 25;
	}
}
EXPORT_SYMBOL(v4l2_video_std_frame_period);

/* Fill in the fields of a v4l2_standard structure according to the
   'id' and 'transmission' parameters.  Returns negative on error.  */
int v4l2_video_std_construct(struct v4l2_standard *vs,
			     int id, const char *name)
{
	vs->id = id;
	v4l2_video_std_frame_period(id, &vs->frameperiod);
	vs->framelines = (id & V4L2_STD_525_60) ? 525 : 625;
	strscpy(vs->name, name, sizeof(vs->name));
	return 0;
}
EXPORT_SYMBOL(v4l2_video_std_construct);

/* Fill in the fields of a v4l2_standard structure according to the
 * 'id' and 'vs->index' parameters. Returns negative on error. */
int v4l_video_std_enumstd(struct v4l2_standard *vs, v4l2_std_id id)
{
	v4l2_std_id curr_id = 0;
	unsigned int index = vs->index, i, j = 0;
	const char *descr = "";

	/* Return -ENODATA if the id for the current input
	   or output is 0, meaning that it doesn't support this API. */
	if (id == 0)
		return -ENODATA;

	/* Return norm array in a canonical way */
	for (i = 0; i <= index && id; i++) {
		/* last std value in the standards array is 0, so this
		   while always ends there since (id & 0) == 0. */
		while ((id & standards[j].std) != standards[j].std)
			j++;
		curr_id = standards[j].std;
		descr = standards[j].descr;
		j++;
		if (curr_id == 0)
			break;
		if (curr_id != V4L2_STD_PAL &&
				curr_id != V4L2_STD_SECAM &&
				curr_id != V4L2_STD_NTSC)
			id &= ~curr_id;
	}
	if (i <= index)
		return -EINVAL;

	v4l2_video_std_construct(vs, curr_id, descr);
	return 0;
}

/* ----------------------------------------------------------------- */
/* some arrays for pretty-printing debug messages of enum types      */

const char *v4l2_field_names[] = {
	[V4L2_FIELD_ANY]        = "any",
	[V4L2_FIELD_NONE]       = "none",
	[V4L2_FIELD_TOP]        = "top",
	[V4L2_FIELD_BOTTOM]     = "bottom",
	[V4L2_FIELD_INTERLACED] = "interlaced",
	[V4L2_FIELD_SEQ_TB]     = "seq-tb",
	[V4L2_FIELD_SEQ_BT]     = "seq-bt",
	[V4L2_FIELD_ALTERNATE]  = "alternate",
	[V4L2_FIELD_INTERLACED_TB] = "interlaced-tb",
	[V4L2_FIELD_INTERLACED_BT] = "interlaced-bt",
};
EXPORT_SYMBOL(v4l2_field_names);

const char *v4l2_type_names[] = {
	[0]				   = "0",
	[V4L2_BUF_TYPE_VIDEO_CAPTURE]      = "vid-cap",
	[V4L2_BUF_TYPE_VIDEO_OVERLAY]      = "vid-overlay",
	[V4L2_BUF_TYPE_VIDEO_OUTPUT]       = "vid-out",
	[V4L2_BUF_TYPE_VBI_CAPTURE]        = "vbi-cap",
	[V4L2_BUF_TYPE_VBI_OUTPUT]         = "vbi-out",
	[V4L2_BUF_TYPE_SLICED_VBI_CAPTURE] = "sliced-vbi-cap",
	[V4L2_BUF_TYPE_SLICED_VBI_OUTPUT]  = "sliced-vbi-out",
	[V4L2_BUF_TYPE_VIDEO_OUTPUT_OVERLAY] = "vid-out-overlay",
	[V4L2_BUF_TYPE_VIDEO_CAPTURE_MPLANE] = "vid-cap-mplane",
	[V4L2_BUF_TYPE_VIDEO_OUTPUT_MPLANE] = "vid-out-mplane",
	[V4L2_BUF_TYPE_SDR_CAPTURE]        = "sdr-cap",
	[V4L2_BUF_TYPE_SDR_OUTPUT]         = "sdr-out",
	[V4L2_BUF_TYPE_META_CAPTURE]       = "meta-cap",
	[V4L2_BUF_TYPE_META_OUTPUT]	   = "meta-out",
};
EXPORT_SYMBOL(v4l2_type_names);

static const char *v4l2_memory_names[] = {
	[V4L2_MEMORY_MMAP]    = "mmap",
	[V4L2_MEMORY_USERPTR] = "userptr",
	[V4L2_MEMORY_OVERLAY] = "overlay",
	[V4L2_MEMORY_DMABUF] = "dmabuf",
};

#define prt_names(a, arr) (((unsigned)(a)) < ARRAY_SIZE(arr) ? arr[a] : "unknown")

/* ------------------------------------------------------------------ */
/* debug help functions                                               */

static void v4l_print_querycap(const void *arg, bool write_only)
{
	const struct v4l2_capability *p = arg;

	pr_cont("driver=%.*s, card=%.*s, bus=%.*s, version=0x%08x, capabilities=0x%08x, device_caps=0x%08x\n",
		(int)sizeof(p->driver), p->driver,
		(int)sizeof(p->card), p->card,
		(int)sizeof(p->bus_info), p->bus_info,
		p->version, p->capabilities, p->device_caps);
}

static void v4l_print_enuminput(const void *arg, bool write_only)
{
	const struct v4l2_input *p = arg;

	pr_cont("index=%u, name=%.*s, type=%u, audioset=0x%x, tuner=%u, std=0x%08Lx, status=0x%x, capabilities=0x%x\n",
		p->index, (int)sizeof(p->name), p->name, p->type, p->audioset,
		p->tuner, (unsigned long long)p->std, p->status,
		p->capabilities);
}

static void v4l_print_enumoutput(const void *arg, bool write_only)
{
	const struct v4l2_output *p = arg;

	pr_cont("index=%u, name=%.*s, type=%u, audioset=0x%x, modulator=%u, std=0x%08Lx, capabilities=0x%x\n",
		p->index, (int)sizeof(p->name), p->name, p->type, p->audioset,
		p->modulator, (unsigned long long)p->std, p->capabilities);
}

static void v4l_print_audio(const void *arg, bool write_only)
{
	const struct v4l2_audio *p = arg;

	if (write_only)
		pr_cont("index=%u, mode=0x%x\n", p->index, p->mode);
	else
		pr_cont("index=%u, name=%.*s, capability=0x%x, mode=0x%x\n",
			p->index, (int)sizeof(p->name), p->name,
			p->capability, p->mode);
}

static void v4l_print_audioout(const void *arg, bool write_only)
{
	const struct v4l2_audioout *p = arg;

	if (write_only)
		pr_cont("index=%u\n", p->index);
	else
		pr_cont("index=%u, name=%.*s, capability=0x%x, mode=0x%x\n",
			p->index, (int)sizeof(p->name), p->name,
			p->capability, p->mode);
}

static void v4l_print_fmtdesc(const void *arg, bool write_only)
{
	const struct v4l2_fmtdesc *p = arg;

	pr_cont("index=%u, type=%s, flags=0x%x, pixelformat=%c%c%c%c, description='%.*s'\n",
		p->index, prt_names(p->type, v4l2_type_names),
		p->flags, (p->pixelformat & 0xff),
		(p->pixelformat >>  8) & 0xff,
		(p->pixelformat >> 16) & 0xff,
		(p->pixelformat >> 24) & 0xff,
		(int)sizeof(p->description), p->description);
}

static void v4l_print_format(const void *arg, bool write_only)
{
	const struct v4l2_format *p = arg;
	const struct v4l2_pix_format *pix;
	const struct v4l2_pix_format_mplane *mp;
	const struct v4l2_vbi_format *vbi;
	const struct v4l2_sliced_vbi_format *sliced;
	const struct v4l2_window *win;
	const struct v4l2_sdr_format *sdr;
	const struct v4l2_meta_format *meta;
	u32 planes;
	unsigned i;

	pr_cont("type=%s", prt_names(p->type, v4l2_type_names));
	switch (p->type) {
	case V4L2_BUF_TYPE_VIDEO_CAPTURE:
	case V4L2_BUF_TYPE_VIDEO_OUTPUT:
		pix = &p->fmt.pix;
		pr_cont(", width=%u, height=%u, pixelformat=%c%c%c%c, field=%s, bytesperline=%u, sizeimage=%u, colorspace=%d, flags=0x%x, ycbcr_enc=%u, quantization=%u, xfer_func=%u\n",
			pix->width, pix->height,
			(pix->pixelformat & 0xff),
			(pix->pixelformat >>  8) & 0xff,
			(pix->pixelformat >> 16) & 0xff,
			(pix->pixelformat >> 24) & 0xff,
			prt_names(pix->field, v4l2_field_names),
			pix->bytesperline, pix->sizeimage,
			pix->colorspace, pix->flags, pix->ycbcr_enc,
			pix->quantization, pix->xfer_func);
		break;
	case V4L2_BUF_TYPE_VIDEO_CAPTURE_MPLANE:
	case V4L2_BUF_TYPE_VIDEO_OUTPUT_MPLANE:
		mp = &p->fmt.pix_mp;
		pr_cont(", width=%u, height=%u, format=%c%c%c%c, field=%s, colorspace=%d, num_planes=%u, flags=0x%x, ycbcr_enc=%u, quantization=%u, xfer_func=%u\n",
			mp->width, mp->height,
			(mp->pixelformat & 0xff),
			(mp->pixelformat >>  8) & 0xff,
			(mp->pixelformat >> 16) & 0xff,
			(mp->pixelformat >> 24) & 0xff,
			prt_names(mp->field, v4l2_field_names),
			mp->colorspace, mp->num_planes, mp->flags,
			mp->ycbcr_enc, mp->quantization, mp->xfer_func);
		planes = min_t(u32, mp->num_planes, VIDEO_MAX_PLANES);
		for (i = 0; i < planes; i++)
			printk(KERN_DEBUG "plane %u: bytesperline=%u sizeimage=%u\n", i,
					mp->plane_fmt[i].bytesperline,
					mp->plane_fmt[i].sizeimage);
		break;
	case V4L2_BUF_TYPE_VIDEO_OVERLAY:
	case V4L2_BUF_TYPE_VIDEO_OUTPUT_OVERLAY:
		win = &p->fmt.win;
		/* Note: we can't print the clip list here since the clips
		 * pointer is a userspace pointer, not a kernelspace
		 * pointer. */
		pr_cont(", wxh=%dx%d, x,y=%d,%d, field=%s, chromakey=0x%08x, clipcount=%u, clips=%p, bitmap=%p, global_alpha=0x%02x\n",
			win->w.width, win->w.height, win->w.left, win->w.top,
			prt_names(win->field, v4l2_field_names),
			win->chromakey, win->clipcount, win->clips,
			win->bitmap, win->global_alpha);
		break;
	case V4L2_BUF_TYPE_VBI_CAPTURE:
	case V4L2_BUF_TYPE_VBI_OUTPUT:
		vbi = &p->fmt.vbi;
		pr_cont(", sampling_rate=%u, offset=%u, samples_per_line=%u, sample_format=%c%c%c%c, start=%u,%u, count=%u,%u\n",
			vbi->sampling_rate, vbi->offset,
			vbi->samples_per_line,
			(vbi->sample_format & 0xff),
			(vbi->sample_format >>  8) & 0xff,
			(vbi->sample_format >> 16) & 0xff,
			(vbi->sample_format >> 24) & 0xff,
			vbi->start[0], vbi->start[1],
			vbi->count[0], vbi->count[1]);
		break;
	case V4L2_BUF_TYPE_SLICED_VBI_CAPTURE:
	case V4L2_BUF_TYPE_SLICED_VBI_OUTPUT:
		sliced = &p->fmt.sliced;
		pr_cont(", service_set=0x%08x, io_size=%d\n",
				sliced->service_set, sliced->io_size);
		for (i = 0; i < 24; i++)
			printk(KERN_DEBUG "line[%02u]=0x%04x, 0x%04x\n", i,
				sliced->service_lines[0][i],
				sliced->service_lines[1][i]);
		break;
	case V4L2_BUF_TYPE_SDR_CAPTURE:
	case V4L2_BUF_TYPE_SDR_OUTPUT:
		sdr = &p->fmt.sdr;
		pr_cont(", pixelformat=%c%c%c%c\n",
			(sdr->pixelformat >>  0) & 0xff,
			(sdr->pixelformat >>  8) & 0xff,
			(sdr->pixelformat >> 16) & 0xff,
			(sdr->pixelformat >> 24) & 0xff);
		break;
	case V4L2_BUF_TYPE_META_CAPTURE:
	case V4L2_BUF_TYPE_META_OUTPUT:
		meta = &p->fmt.meta;
		pr_cont(", dataformat=%c%c%c%c, buffersize=%u\n",
			(meta->dataformat >>  0) & 0xff,
			(meta->dataformat >>  8) & 0xff,
			(meta->dataformat >> 16) & 0xff,
			(meta->dataformat >> 24) & 0xff,
			meta->buffersize);
		break;
	}
}

static void v4l_print_framebuffer(const void *arg, bool write_only)
{
	const struct v4l2_framebuffer *p = arg;

	pr_cont("capability=0x%x, flags=0x%x, base=0x%p, width=%u, height=%u, pixelformat=%c%c%c%c, bytesperline=%u, sizeimage=%u, colorspace=%d\n",
			p->capability, p->flags, p->base,
			p->fmt.width, p->fmt.height,
			(p->fmt.pixelformat & 0xff),
			(p->fmt.pixelformat >>  8) & 0xff,
			(p->fmt.pixelformat >> 16) & 0xff,
			(p->fmt.pixelformat >> 24) & 0xff,
			p->fmt.bytesperline, p->fmt.sizeimage,
			p->fmt.colorspace);
}

static void v4l_print_buftype(const void *arg, bool write_only)
{
	pr_cont("type=%s\n", prt_names(*(u32 *)arg, v4l2_type_names));
}

static void v4l_print_modulator(const void *arg, bool write_only)
{
	const struct v4l2_modulator *p = arg;

	if (write_only)
		pr_cont("index=%u, txsubchans=0x%x\n", p->index, p->txsubchans);
	else
		pr_cont("index=%u, name=%.*s, capability=0x%x, rangelow=%u, rangehigh=%u, txsubchans=0x%x\n",
			p->index, (int)sizeof(p->name), p->name, p->capability,
			p->rangelow, p->rangehigh, p->txsubchans);
}

static void v4l_print_tuner(const void *arg, bool write_only)
{
	const struct v4l2_tuner *p = arg;

	if (write_only)
		pr_cont("index=%u, audmode=%u\n", p->index, p->audmode);
	else
		pr_cont("index=%u, name=%.*s, type=%u, capability=0x%x, rangelow=%u, rangehigh=%u, signal=%u, afc=%d, rxsubchans=0x%x, audmode=%u\n",
			p->index, (int)sizeof(p->name), p->name, p->type,
			p->capability, p->rangelow,
			p->rangehigh, p->signal, p->afc,
			p->rxsubchans, p->audmode);
}

static void v4l_print_frequency(const void *arg, bool write_only)
{
	const struct v4l2_frequency *p = arg;

	pr_cont("tuner=%u, type=%u, frequency=%u\n",
				p->tuner, p->type, p->frequency);
}

static void v4l_print_standard(const void *arg, bool write_only)
{
	const struct v4l2_standard *p = arg;

	pr_cont("index=%u, id=0x%Lx, name=%.*s, fps=%u/%u, framelines=%u\n",
		p->index,
		(unsigned long long)p->id, (int)sizeof(p->name), p->name,
		p->frameperiod.numerator,
		p->frameperiod.denominator,
		p->framelines);
}

static void v4l_print_std(const void *arg, bool write_only)
{
	pr_cont("std=0x%08Lx\n", *(const long long unsigned *)arg);
}

static void v4l_print_hw_freq_seek(const void *arg, bool write_only)
{
	const struct v4l2_hw_freq_seek *p = arg;

	pr_cont("tuner=%u, type=%u, seek_upward=%u, wrap_around=%u, spacing=%u, rangelow=%u, rangehigh=%u\n",
		p->tuner, p->type, p->seek_upward, p->wrap_around, p->spacing,
		p->rangelow, p->rangehigh);
}

static void v4l_print_requestbuffers(const void *arg, bool write_only)
{
	const struct v4l2_requestbuffers *p = arg;

	pr_cont("count=%d, type=%s, memory=%s\n",
		p->count,
		prt_names(p->type, v4l2_type_names),
		prt_names(p->memory, v4l2_memory_names));
}

static void v4l_print_buffer(const void *arg, bool write_only)
{
	const struct v4l2_buffer *p = arg;
	const struct v4l2_timecode *tc = &p->timecode;
	const struct v4l2_plane *plane;
	int i;

	pr_cont("%02ld:%02d:%02d.%08ld index=%d, type=%s, request_fd=%d, flags=0x%08x, field=%s, sequence=%d, memory=%s",
			p->timestamp.tv_sec / 3600,
			(int)(p->timestamp.tv_sec / 60) % 60,
			(int)(p->timestamp.tv_sec % 60),
			(long)p->timestamp.tv_usec,
			p->index,
			prt_names(p->type, v4l2_type_names), p->request_fd,
			p->flags, prt_names(p->field, v4l2_field_names),
			p->sequence, prt_names(p->memory, v4l2_memory_names));

	if (V4L2_TYPE_IS_MULTIPLANAR(p->type) && p->m.planes) {
		pr_cont("\n");
		for (i = 0; i < p->length; ++i) {
			plane = &p->m.planes[i];
			printk(KERN_DEBUG
				"plane %d: bytesused=%d, data_offset=0x%08x, offset/userptr=0x%lx, length=%d\n",
				i, plane->bytesused, plane->data_offset,
				plane->m.userptr, plane->length);
		}
	} else {
		pr_cont(", bytesused=%d, offset/userptr=0x%lx, length=%d\n",
			p->bytesused, p->m.userptr, p->length);
	}

	printk(KERN_DEBUG "timecode=%02d:%02d:%02d type=%d, flags=0x%08x, frames=%d, userbits=0x%08x\n",
			tc->hours, tc->minutes, tc->seconds,
			tc->type, tc->flags, tc->frames, *(__u32 *)tc->userbits);
}

static void v4l_print_exportbuffer(const void *arg, bool write_only)
{
	const struct v4l2_exportbuffer *p = arg;

	pr_cont("fd=%d, type=%s, index=%u, plane=%u, flags=0x%08x\n",
		p->fd, prt_names(p->type, v4l2_type_names),
		p->index, p->plane, p->flags);
}

static void v4l_print_create_buffers(const void *arg, bool write_only)
{
	const struct v4l2_create_buffers *p = arg;

	pr_cont("index=%d, count=%d, memory=%s, ",
			p->index, p->count,
			prt_names(p->memory, v4l2_memory_names));
	v4l_print_format(&p->format, write_only);
}

static void v4l_print_streamparm(const void *arg, bool write_only)
{
	const struct v4l2_streamparm *p = arg;

	pr_cont("type=%s", prt_names(p->type, v4l2_type_names));

	if (p->type == V4L2_BUF_TYPE_VIDEO_CAPTURE ||
	    p->type == V4L2_BUF_TYPE_VIDEO_CAPTURE_MPLANE) {
		const struct v4l2_captureparm *c = &p->parm.capture;

		pr_cont(", capability=0x%x, capturemode=0x%x, timeperframe=%d/%d, extendedmode=%d, readbuffers=%d\n",
			c->capability, c->capturemode,
			c->timeperframe.numerator, c->timeperframe.denominator,
			c->extendedmode, c->readbuffers);
	} else if (p->type == V4L2_BUF_TYPE_VIDEO_OUTPUT ||
		   p->type == V4L2_BUF_TYPE_VIDEO_OUTPUT_MPLANE) {
		const struct v4l2_outputparm *c = &p->parm.output;

		pr_cont(", capability=0x%x, outputmode=0x%x, timeperframe=%d/%d, extendedmode=%d, writebuffers=%d\n",
			c->capability, c->outputmode,
			c->timeperframe.numerator, c->timeperframe.denominator,
			c->extendedmode, c->writebuffers);
	} else {
		pr_cont("\n");
	}
}

static void v4l_print_queryctrl(const void *arg, bool write_only)
{
	const struct v4l2_queryctrl *p = arg;

	pr_cont("id=0x%x, type=%d, name=%.*s, min/max=%d/%d, step=%d, default=%d, flags=0x%08x\n",
			p->id, p->type, (int)sizeof(p->name), p->name,
			p->minimum, p->maximum,
			p->step, p->default_value, p->flags);
}

static void v4l_print_query_ext_ctrl(const void *arg, bool write_only)
{
	const struct v4l2_query_ext_ctrl *p = arg;

	pr_cont("id=0x%x, type=%d, name=%.*s, min/max=%lld/%lld, step=%lld, default=%lld, flags=0x%08x, elem_size=%u, elems=%u, nr_of_dims=%u, dims=%u,%u,%u,%u\n",
			p->id, p->type, (int)sizeof(p->name), p->name,
			p->minimum, p->maximum,
			p->step, p->default_value, p->flags,
			p->elem_size, p->elems, p->nr_of_dims,
			p->dims[0], p->dims[1], p->dims[2], p->dims[3]);
}

static void v4l_print_querymenu(const void *arg, bool write_only)
{
	const struct v4l2_querymenu *p = arg;

	pr_cont("id=0x%x, index=%d\n", p->id, p->index);
}

static void v4l_print_control(const void *arg, bool write_only)
{
	const struct v4l2_control *p = arg;

	pr_cont("id=0x%x, value=%d\n", p->id, p->value);
}

static void v4l_print_ext_controls(const void *arg, bool write_only)
{
	const struct v4l2_ext_controls *p = arg;
	int i;

	pr_cont("which=0x%x, count=%d, error_idx=%d, request_fd=%d",
			p->which, p->count, p->error_idx, p->request_fd);
	for (i = 0; i < p->count; i++) {
		if (!p->controls[i].size)
			pr_cont(", id/val=0x%x/0x%x",
				p->controls[i].id, p->controls[i].value);
		else
			pr_cont(", id/size=0x%x/%u",
				p->controls[i].id, p->controls[i].size);
	}
	pr_cont("\n");
}

static void v4l_print_cropcap(const void *arg, bool write_only)
{
	const struct v4l2_cropcap *p = arg;

	pr_cont("type=%s, bounds wxh=%dx%d, x,y=%d,%d, defrect wxh=%dx%d, x,y=%d,%d, pixelaspect %d/%d\n",
		prt_names(p->type, v4l2_type_names),
		p->bounds.width, p->bounds.height,
		p->bounds.left, p->bounds.top,
		p->defrect.width, p->defrect.height,
		p->defrect.left, p->defrect.top,
		p->pixelaspect.numerator, p->pixelaspect.denominator);
}

static void v4l_print_crop(const void *arg, bool write_only)
{
	const struct v4l2_crop *p = arg;

	pr_cont("type=%s, wxh=%dx%d, x,y=%d,%d\n",
		prt_names(p->type, v4l2_type_names),
		p->c.width, p->c.height,
		p->c.left, p->c.top);
}

static void v4l_print_selection(const void *arg, bool write_only)
{
	const struct v4l2_selection *p = arg;

	pr_cont("type=%s, target=%d, flags=0x%x, wxh=%dx%d, x,y=%d,%d\n",
		prt_names(p->type, v4l2_type_names),
		p->target, p->flags,
		p->r.width, p->r.height, p->r.left, p->r.top);
}

static void v4l_print_jpegcompression(const void *arg, bool write_only)
{
	const struct v4l2_jpegcompression *p = arg;

	pr_cont("quality=%d, APPn=%d, APP_len=%d, COM_len=%d, jpeg_markers=0x%x\n",
		p->quality, p->APPn, p->APP_len,
		p->COM_len, p->jpeg_markers);
}

static void v4l_print_enc_idx(const void *arg, bool write_only)
{
	const struct v4l2_enc_idx *p = arg;

	pr_cont("entries=%d, entries_cap=%d\n",
			p->entries, p->entries_cap);
}

static void v4l_print_encoder_cmd(const void *arg, bool write_only)
{
	const struct v4l2_encoder_cmd *p = arg;

	pr_cont("cmd=%d, flags=0x%x\n",
			p->cmd, p->flags);
}

static void v4l_print_decoder_cmd(const void *arg, bool write_only)
{
	const struct v4l2_decoder_cmd *p = arg;

	pr_cont("cmd=%d, flags=0x%x\n", p->cmd, p->flags);

	if (p->cmd == V4L2_DEC_CMD_START)
		pr_info("speed=%d, format=%u\n",
				p->start.speed, p->start.format);
	else if (p->cmd == V4L2_DEC_CMD_STOP)
		pr_info("pts=%llu\n", p->stop.pts);
}

static void v4l_print_dbg_chip_info(const void *arg, bool write_only)
{
	const struct v4l2_dbg_chip_info *p = arg;

	pr_cont("type=%u, ", p->match.type);
	if (p->match.type == V4L2_CHIP_MATCH_I2C_DRIVER)
		pr_cont("name=%.*s, ",
				(int)sizeof(p->match.name), p->match.name);
	else
		pr_cont("addr=%u, ", p->match.addr);
	pr_cont("name=%.*s\n", (int)sizeof(p->name), p->name);
}

static void v4l_print_dbg_register(const void *arg, bool write_only)
{
	const struct v4l2_dbg_register *p = arg;

	pr_cont("type=%u, ", p->match.type);
	if (p->match.type == V4L2_CHIP_MATCH_I2C_DRIVER)
		pr_cont("name=%.*s, ",
				(int)sizeof(p->match.name), p->match.name);
	else
		pr_cont("addr=%u, ", p->match.addr);
	pr_cont("reg=0x%llx, val=0x%llx\n",
			p->reg, p->val);
}

static void v4l_print_dv_timings(const void *arg, bool write_only)
{
	const struct v4l2_dv_timings *p = arg;

	switch (p->type) {
	case V4L2_DV_BT_656_1120:
		pr_cont("type=bt-656/1120, interlaced=%u, pixelclock=%llu, width=%u, height=%u, polarities=0x%x, hfrontporch=%u, hsync=%u, hbackporch=%u, vfrontporch=%u, vsync=%u, vbackporch=%u, il_vfrontporch=%u, il_vsync=%u, il_vbackporch=%u, standards=0x%x, flags=0x%x\n",
				p->bt.interlaced, p->bt.pixelclock,
				p->bt.width, p->bt.height,
				p->bt.polarities, p->bt.hfrontporch,
				p->bt.hsync, p->bt.hbackporch,
				p->bt.vfrontporch, p->bt.vsync,
				p->bt.vbackporch, p->bt.il_vfrontporch,
				p->bt.il_vsync, p->bt.il_vbackporch,
				p->bt.standards, p->bt.flags);
		break;
	default:
		pr_cont("type=%d\n", p->type);
		break;
	}
}

static void v4l_print_enum_dv_timings(const void *arg, bool write_only)
{
	const struct v4l2_enum_dv_timings *p = arg;

	pr_cont("index=%u, ", p->index);
	v4l_print_dv_timings(&p->timings, write_only);
}

static void v4l_print_dv_timings_cap(const void *arg, bool write_only)
{
	const struct v4l2_dv_timings_cap *p = arg;

	switch (p->type) {
	case V4L2_DV_BT_656_1120:
		pr_cont("type=bt-656/1120, width=%u-%u, height=%u-%u, pixelclock=%llu-%llu, standards=0x%x, capabilities=0x%x\n",
			p->bt.min_width, p->bt.max_width,
			p->bt.min_height, p->bt.max_height,
			p->bt.min_pixelclock, p->bt.max_pixelclock,
			p->bt.standards, p->bt.capabilities);
		break;
	default:
		pr_cont("type=%u\n", p->type);
		break;
	}
}

static void v4l_print_frmsizeenum(const void *arg, bool write_only)
{
	const struct v4l2_frmsizeenum *p = arg;

	pr_cont("index=%u, pixelformat=%c%c%c%c, type=%u",
			p->index,
			(p->pixel_format & 0xff),
			(p->pixel_format >>  8) & 0xff,
			(p->pixel_format >> 16) & 0xff,
			(p->pixel_format >> 24) & 0xff,
			p->type);
	switch (p->type) {
	case V4L2_FRMSIZE_TYPE_DISCRETE:
		pr_cont(", wxh=%ux%u\n",
			p->discrete.width, p->discrete.height);
		break;
	case V4L2_FRMSIZE_TYPE_STEPWISE:
		pr_cont(", min=%ux%u, max=%ux%u, step=%ux%u\n",
				p->stepwise.min_width,
				p->stepwise.min_height,
				p->stepwise.max_width,
				p->stepwise.max_height,
				p->stepwise.step_width,
				p->stepwise.step_height);
		break;
	case V4L2_FRMSIZE_TYPE_CONTINUOUS:
		/* fall through */
	default:
		pr_cont("\n");
		break;
	}
}

static void v4l_print_frmivalenum(const void *arg, bool write_only)
{
	const struct v4l2_frmivalenum *p = arg;

	pr_cont("index=%u, pixelformat=%c%c%c%c, wxh=%ux%u, type=%u",
			p->index,
			(p->pixel_format & 0xff),
			(p->pixel_format >>  8) & 0xff,
			(p->pixel_format >> 16) & 0xff,
			(p->pixel_format >> 24) & 0xff,
			p->width, p->height, p->type);
	switch (p->type) {
	case V4L2_FRMIVAL_TYPE_DISCRETE:
		pr_cont(", fps=%d/%d\n",
				p->discrete.numerator,
				p->discrete.denominator);
		break;
	case V4L2_FRMIVAL_TYPE_STEPWISE:
		pr_cont(", min=%d/%d, max=%d/%d, step=%d/%d\n",
				p->stepwise.min.numerator,
				p->stepwise.min.denominator,
				p->stepwise.max.numerator,
				p->stepwise.max.denominator,
				p->stepwise.step.numerator,
				p->stepwise.step.denominator);
		break;
	case V4L2_FRMIVAL_TYPE_CONTINUOUS:
		/* fall through */
	default:
		pr_cont("\n");
		break;
	}
}

static void v4l_print_event(const void *arg, bool write_only)
{
	const struct v4l2_event *p = arg;
	const struct v4l2_event_ctrl *c;

	pr_cont("type=0x%x, pending=%u, sequence=%u, id=%u, timestamp=%lu.%9.9lu\n",
			p->type, p->pending, p->sequence, p->id,
			p->timestamp.tv_sec, p->timestamp.tv_nsec);
	switch (p->type) {
	case V4L2_EVENT_VSYNC:
		printk(KERN_DEBUG "field=%s\n",
			prt_names(p->u.vsync.field, v4l2_field_names));
		break;
	case V4L2_EVENT_CTRL:
		c = &p->u.ctrl;
		printk(KERN_DEBUG "changes=0x%x, type=%u, ",
			c->changes, c->type);
		if (c->type == V4L2_CTRL_TYPE_INTEGER64)
			pr_cont("value64=%lld, ", c->value64);
		else
			pr_cont("value=%d, ", c->value);
		pr_cont("flags=0x%x, minimum=%d, maximum=%d, step=%d, default_value=%d\n",
			c->flags, c->minimum, c->maximum,
			c->step, c->default_value);
		break;
	case V4L2_EVENT_FRAME_SYNC:
		pr_cont("frame_sequence=%u\n",
			p->u.frame_sync.frame_sequence);
		break;
	}
}

static void v4l_print_event_subscription(const void *arg, bool write_only)
{
	const struct v4l2_event_subscription *p = arg;

	pr_cont("type=0x%x, id=0x%x, flags=0x%x\n",
			p->type, p->id, p->flags);
}

static void v4l_print_sliced_vbi_cap(const void *arg, bool write_only)
{
	const struct v4l2_sliced_vbi_cap *p = arg;
	int i;

	pr_cont("type=%s, service_set=0x%08x\n",
			prt_names(p->type, v4l2_type_names), p->service_set);
	for (i = 0; i < 24; i++)
		printk(KERN_DEBUG "line[%02u]=0x%04x, 0x%04x\n", i,
				p->service_lines[0][i],
				p->service_lines[1][i]);
}

static void v4l_print_freq_band(const void *arg, bool write_only)
{
	const struct v4l2_frequency_band *p = arg;

	pr_cont("tuner=%u, type=%u, index=%u, capability=0x%x, rangelow=%u, rangehigh=%u, modulation=0x%x\n",
			p->tuner, p->type, p->index,
			p->capability, p->rangelow,
			p->rangehigh, p->modulation);
}

static void v4l_print_edid(const void *arg, bool write_only)
{
	const struct v4l2_edid *p = arg;

	pr_cont("pad=%u, start_block=%u, blocks=%u\n",
		p->pad, p->start_block, p->blocks);
}

static void v4l_print_u32(const void *arg, bool write_only)
{
	pr_cont("value=%u\n", *(const u32 *)arg);
}

static void v4l_print_newline(const void *arg, bool write_only)
{
	pr_cont("\n");
}

static void v4l_print_default(const void *arg, bool write_only)
{
	pr_cont("driver-specific ioctl\n");
}

static int check_ext_ctrls(struct v4l2_ext_controls *c, int allow_priv)
{
	__u32 i;

	/* zero the reserved fields */
	c->reserved[0] = 0;
	for (i = 0; i < c->count; i++)
		c->controls[i].reserved2[0] = 0;

	/* V4L2_CID_PRIVATE_BASE cannot be used as control class
	   when using extended controls.
	   Only when passed in through VIDIOC_G_CTRL and VIDIOC_S_CTRL
	   is it allowed for backwards compatibility.
	 */
	if (!allow_priv && c->which == V4L2_CID_PRIVATE_BASE)
		return 0;
	if (!c->which)
		return 1;
	/* Check that all controls are from the same control class. */
	for (i = 0; i < c->count; i++) {
		if (V4L2_CTRL_ID2WHICH(c->controls[i].id) != c->which) {
			c->error_idx = i;
			return 0;
		}
	}
	return 1;
}

static int check_fmt(struct file *file, enum v4l2_buf_type type)
{
	struct video_device *vfd = video_devdata(file);
	const struct v4l2_ioctl_ops *ops = vfd->ioctl_ops;
	bool is_vid = vfd->vfl_type == VFL_TYPE_GRABBER;
	bool is_vbi = vfd->vfl_type == VFL_TYPE_VBI;
	bool is_sdr = vfd->vfl_type == VFL_TYPE_SDR;
	bool is_tch = vfd->vfl_type == VFL_TYPE_TOUCH;
	bool is_rx = vfd->vfl_dir != VFL_DIR_TX;
	bool is_tx = vfd->vfl_dir != VFL_DIR_RX;

	if (ops == NULL)
		return -EINVAL;

	switch (type) {
	case V4L2_BUF_TYPE_VIDEO_CAPTURE:
		if ((is_vid || is_tch) && is_rx &&
		    (ops->vidioc_g_fmt_vid_cap || ops->vidioc_g_fmt_vid_cap_mplane))
			return 0;
		break;
	case V4L2_BUF_TYPE_VIDEO_CAPTURE_MPLANE:
		if (is_vid && is_rx && ops->vidioc_g_fmt_vid_cap_mplane)
			return 0;
		break;
	case V4L2_BUF_TYPE_VIDEO_OVERLAY:
		if (is_vid && is_rx && ops->vidioc_g_fmt_vid_overlay)
			return 0;
		break;
	case V4L2_BUF_TYPE_VIDEO_OUTPUT:
		if (is_vid && is_tx &&
		    (ops->vidioc_g_fmt_vid_out || ops->vidioc_g_fmt_vid_out_mplane))
			return 0;
		break;
	case V4L2_BUF_TYPE_VIDEO_OUTPUT_MPLANE:
		if (is_vid && is_tx && ops->vidioc_g_fmt_vid_out_mplane)
			return 0;
		break;
	case V4L2_BUF_TYPE_VIDEO_OUTPUT_OVERLAY:
		if (is_vid && is_tx && ops->vidioc_g_fmt_vid_out_overlay)
			return 0;
		break;
	case V4L2_BUF_TYPE_VBI_CAPTURE:
		if (is_vbi && is_rx && ops->vidioc_g_fmt_vbi_cap)
			return 0;
		break;
	case V4L2_BUF_TYPE_VBI_OUTPUT:
		if (is_vbi && is_tx && ops->vidioc_g_fmt_vbi_out)
			return 0;
		break;
	case V4L2_BUF_TYPE_SLICED_VBI_CAPTURE:
		if (is_vbi && is_rx && ops->vidioc_g_fmt_sliced_vbi_cap)
			return 0;
		break;
	case V4L2_BUF_TYPE_SLICED_VBI_OUTPUT:
		if (is_vbi && is_tx && ops->vidioc_g_fmt_sliced_vbi_out)
			return 0;
		break;
	case V4L2_BUF_TYPE_SDR_CAPTURE:
		if (is_sdr && is_rx && ops->vidioc_g_fmt_sdr_cap)
			return 0;
		break;
	case V4L2_BUF_TYPE_SDR_OUTPUT:
		if (is_sdr && is_tx && ops->vidioc_g_fmt_sdr_out)
			return 0;
		break;
	case V4L2_BUF_TYPE_META_CAPTURE:
		if (is_vid && is_rx && ops->vidioc_g_fmt_meta_cap)
			return 0;
		break;
	case V4L2_BUF_TYPE_META_OUTPUT:
		if (is_vid && is_tx && ops->vidioc_g_fmt_meta_out)
			return 0;
		break;
	default:
		break;
	}
	return -EINVAL;
}

static void v4l_sanitize_format(struct v4l2_format *fmt)
{
	unsigned int offset;

	/*
	 * The v4l2_pix_format structure has been extended with fields that were
	 * not previously required to be set to zero by applications. The priv
	 * field, when set to a magic value, indicates the the extended fields
	 * are valid. Otherwise they will contain undefined values. To simplify
	 * the API towards drivers zero the extended fields and set the priv
	 * field to the magic value when the extended pixel format structure
	 * isn't used by applications.
	 */

	if (fmt->type != V4L2_BUF_TYPE_VIDEO_CAPTURE &&
	    fmt->type != V4L2_BUF_TYPE_VIDEO_OUTPUT)
		return;

	if (fmt->fmt.pix.priv == V4L2_PIX_FMT_PRIV_MAGIC)
		return;

	fmt->fmt.pix.priv = V4L2_PIX_FMT_PRIV_MAGIC;

	offset = offsetof(struct v4l2_pix_format, priv)
	       + sizeof(fmt->fmt.pix.priv);
	memset(((void *)&fmt->fmt.pix) + offset, 0,
	       sizeof(fmt->fmt.pix) - offset);
}

static int v4l_querycap(const struct v4l2_ioctl_ops *ops,
				struct file *file, void *fh, void *arg)
{
	struct v4l2_capability *cap = (struct v4l2_capability *)arg;
	struct video_device *vfd = video_devdata(file);
	int ret;

	cap->version = LINUX_VERSION_CODE;
	cap->device_caps = vfd->device_caps;
	cap->capabilities = vfd->device_caps | V4L2_CAP_DEVICE_CAPS;

	ret = ops->vidioc_querycap(file, fh, cap);

	cap->capabilities |= V4L2_CAP_EXT_PIX_FORMAT;
	/*
	 * Drivers MUST fill in device_caps, so check for this and
	 * warn if it was forgotten.
	 */
	WARN(!(cap->capabilities & V4L2_CAP_DEVICE_CAPS) ||
		!cap->device_caps, "Bad caps for driver %s, %x %x",
		cap->driver, cap->capabilities, cap->device_caps);
	cap->device_caps |= V4L2_CAP_EXT_PIX_FORMAT;

	return ret;
}

static int v4l_s_input(const struct v4l2_ioctl_ops *ops,
				struct file *file, void *fh, void *arg)
{
	struct video_device *vfd = video_devdata(file);
	int ret;

	ret = v4l_enable_media_source(vfd);
	if (ret)
		return ret;
	return ops->vidioc_s_input(file, fh, *(unsigned int *)arg);
}

static int v4l_s_output(const struct v4l2_ioctl_ops *ops,
				struct file *file, void *fh, void *arg)
{
	return ops->vidioc_s_output(file, fh, *(unsigned int *)arg);
}

static int v4l_g_priority(const struct v4l2_ioctl_ops *ops,
				struct file *file, void *fh, void *arg)
{
	struct video_device *vfd;
	u32 *p = arg;

	vfd = video_devdata(file);
	*p = v4l2_prio_max(vfd->prio);
	return 0;
}

static int v4l_s_priority(const struct v4l2_ioctl_ops *ops,
				struct file *file, void *fh, void *arg)
{
	struct video_device *vfd;
	struct v4l2_fh *vfh;
	u32 *p = arg;

	vfd = video_devdata(file);
	if (!test_bit(V4L2_FL_USES_V4L2_FH, &vfd->flags))
		return -ENOTTY;
	vfh = file->private_data;
	return v4l2_prio_change(vfd->prio, &vfh->prio, *p);
}

static int v4l_enuminput(const struct v4l2_ioctl_ops *ops,
				struct file *file, void *fh, void *arg)
{
	struct video_device *vfd = video_devdata(file);
	struct v4l2_input *p = arg;

	/*
	 * We set the flags for CAP_DV_TIMINGS &
	 * CAP_STD here based on ioctl handler provided by the
	 * driver. If the driver doesn't support these
	 * for a specific input, it must override these flags.
	 */
	if (is_valid_ioctl(vfd, VIDIOC_S_STD))
		p->capabilities |= V4L2_IN_CAP_STD;

	return ops->vidioc_enum_input(file, fh, p);
}

static int v4l_enumoutput(const struct v4l2_ioctl_ops *ops,
				struct file *file, void *fh, void *arg)
{
	struct video_device *vfd = video_devdata(file);
	struct v4l2_output *p = arg;

	/*
	 * We set the flags for CAP_DV_TIMINGS &
	 * CAP_STD here based on ioctl handler provided by the
	 * driver. If the driver doesn't support these
	 * for a specific output, it must override these flags.
	 */
	if (is_valid_ioctl(vfd, VIDIOC_S_STD))
		p->capabilities |= V4L2_OUT_CAP_STD;

	return ops->vidioc_enum_output(file, fh, p);
}

static void v4l_fill_fmtdesc(struct v4l2_fmtdesc *fmt)
{
	const unsigned sz = sizeof(fmt->description);
	const char *descr = NULL;
	u32 flags = 0;

	/*
	 * We depart from the normal coding style here since the descriptions
	 * should be aligned so it is easy to see which descriptions will be
	 * longer than 31 characters (the max length for a description).
	 * And frankly, this is easier to read anyway.
	 *
	 * Note that gcc will use O(log N) comparisons to find the right case.
	 */
	switch (fmt->pixelformat) {
	/* Max description length mask:	descr = "0123456789012345678901234567890" */
	case V4L2_PIX_FMT_RGB332:	descr = "8-bit RGB 3-3-2"; break;
	case V4L2_PIX_FMT_RGB444:	descr = "16-bit A/XRGB 4-4-4-4"; break;
	case V4L2_PIX_FMT_ARGB444:	descr = "16-bit ARGB 4-4-4-4"; break;
	case V4L2_PIX_FMT_XRGB444:	descr = "16-bit XRGB 4-4-4-4"; break;
	case V4L2_PIX_FMT_RGB555:	descr = "16-bit A/XRGB 1-5-5-5"; break;
	case V4L2_PIX_FMT_ARGB555:	descr = "16-bit ARGB 1-5-5-5"; break;
	case V4L2_PIX_FMT_XRGB555:	descr = "16-bit XRGB 1-5-5-5"; break;
	case V4L2_PIX_FMT_RGB565:	descr = "16-bit RGB 5-6-5"; break;
	case V4L2_PIX_FMT_RGB555X:	descr = "16-bit A/XRGB 1-5-5-5 BE"; break;
	case V4L2_PIX_FMT_ARGB555X:	descr = "16-bit ARGB 1-5-5-5 BE"; break;
	case V4L2_PIX_FMT_XRGB555X:	descr = "16-bit XRGB 1-5-5-5 BE"; break;
	case V4L2_PIX_FMT_RGB565X:	descr = "16-bit RGB 5-6-5 BE"; break;
	case V4L2_PIX_FMT_BGR666:	descr = "18-bit BGRX 6-6-6-14"; break;
	case V4L2_PIX_FMT_BGR24:	descr = "24-bit BGR 8-8-8"; break;
	case V4L2_PIX_FMT_RGB24:	descr = "24-bit RGB 8-8-8"; break;
	case V4L2_PIX_FMT_BGR32:	descr = "32-bit BGRA/X 8-8-8-8"; break;
	case V4L2_PIX_FMT_ABGR32:	descr = "32-bit BGRA 8-8-8-8"; break;
	case V4L2_PIX_FMT_XBGR32:	descr = "32-bit BGRX 8-8-8-8"; break;
	case V4L2_PIX_FMT_RGB32:	descr = "32-bit A/XRGB 8-8-8-8"; break;
	case V4L2_PIX_FMT_ARGB32:	descr = "32-bit ARGB 8-8-8-8"; break;
	case V4L2_PIX_FMT_XRGB32:	descr = "32-bit XRGB 8-8-8-8"; break;
	case V4L2_PIX_FMT_GREY:		descr = "8-bit Greyscale"; break;
	case V4L2_PIX_FMT_Y4:		descr = "4-bit Greyscale"; break;
	case V4L2_PIX_FMT_Y6:		descr = "6-bit Greyscale"; break;
	case V4L2_PIX_FMT_Y10:		descr = "10-bit Greyscale"; break;
	case V4L2_PIX_FMT_Y12:		descr = "12-bit Greyscale"; break;
	case V4L2_PIX_FMT_Y16:		descr = "16-bit Greyscale"; break;
	case V4L2_PIX_FMT_Y16_BE:	descr = "16-bit Greyscale BE"; break;
	case V4L2_PIX_FMT_Y10BPACK:	descr = "10-bit Greyscale (Packed)"; break;
	case V4L2_PIX_FMT_Y10P:		descr = "10-bit Greyscale (MIPI Packed)"; break;
	case V4L2_PIX_FMT_Y8I:		descr = "Interleaved 8-bit Greyscale"; break;
	case V4L2_PIX_FMT_Y12I:		descr = "Interleaved 12-bit Greyscale"; break;
	case V4L2_PIX_FMT_Z16:		descr = "16-bit Depth"; break;
	case V4L2_PIX_FMT_INZI:		descr = "Planar 10:16 Greyscale Depth"; break;
	case V4L2_PIX_FMT_CNF4:		descr = "4-bit Depth Confidence (Packed)"; break;
	case V4L2_PIX_FMT_PAL8:		descr = "8-bit Palette"; break;
	case V4L2_PIX_FMT_UV8:		descr = "8-bit Chrominance UV 4-4"; break;
	case V4L2_PIX_FMT_YVU410:	descr = "Planar YVU 4:1:0"; break;
	case V4L2_PIX_FMT_YVU420:	descr = "Planar YVU 4:2:0"; break;
	case V4L2_PIX_FMT_YUYV:		descr = "YUYV 4:2:2"; break;
	case V4L2_PIX_FMT_YYUV:		descr = "YYUV 4:2:2"; break;
	case V4L2_PIX_FMT_YVYU:		descr = "YVYU 4:2:2"; break;
	case V4L2_PIX_FMT_UYVY:		descr = "UYVY 4:2:2"; break;
	case V4L2_PIX_FMT_VYUY:		descr = "VYUY 4:2:2"; break;
	case V4L2_PIX_FMT_YUV422P:	descr = "Planar YUV 4:2:2"; break;
	case V4L2_PIX_FMT_YUV411P:	descr = "Planar YUV 4:1:1"; break;
	case V4L2_PIX_FMT_Y41P:		descr = "YUV 4:1:1 (Packed)"; break;
	case V4L2_PIX_FMT_YUV444:	descr = "16-bit A/XYUV 4-4-4-4"; break;
	case V4L2_PIX_FMT_YUV555:	descr = "16-bit A/XYUV 1-5-5-5"; break;
	case V4L2_PIX_FMT_YUV565:	descr = "16-bit YUV 5-6-5"; break;
	case V4L2_PIX_FMT_YUV32:	descr = "32-bit A/XYUV 8-8-8-8"; break;
	case V4L2_PIX_FMT_YUV410:	descr = "Planar YUV 4:1:0"; break;
	case V4L2_PIX_FMT_YUV420:	descr = "Planar YUV 4:2:0"; break;
	case V4L2_PIX_FMT_HI240:	descr = "8-bit Dithered RGB (BTTV)"; break;
	case V4L2_PIX_FMT_HM12:		descr = "YUV 4:2:0 (16x16 Macroblocks)"; break;
	case V4L2_PIX_FMT_M420:		descr = "YUV 4:2:0 (M420)"; break;
	case V4L2_PIX_FMT_NV12:		descr = "Y/CbCr 4:2:0"; break;
	case V4L2_PIX_FMT_NV21:		descr = "Y/CrCb 4:2:0"; break;
	case V4L2_PIX_FMT_NV16:		descr = "Y/CbCr 4:2:2"; break;
	case V4L2_PIX_FMT_NV61:		descr = "Y/CrCb 4:2:2"; break;
	case V4L2_PIX_FMT_NV24:		descr = "Y/CbCr 4:4:4"; break;
	case V4L2_PIX_FMT_NV42:		descr = "Y/CrCb 4:4:4"; break;
	case V4L2_PIX_FMT_NV12M:	descr = "Y/CbCr 4:2:0 (N-C)"; break;
	case V4L2_PIX_FMT_NV21M:	descr = "Y/CrCb 4:2:0 (N-C)"; break;
	case V4L2_PIX_FMT_NV16M:	descr = "Y/CbCr 4:2:2 (N-C)"; break;
	case V4L2_PIX_FMT_NV61M:	descr = "Y/CrCb 4:2:2 (N-C)"; break;
	case V4L2_PIX_FMT_NV12MT:	descr = "Y/CbCr 4:2:0 (64x32 MB, N-C)"; break;
	case V4L2_PIX_FMT_NV12MT_16X16:	descr = "Y/CbCr 4:2:0 (16x16 MB, N-C)"; break;
	case V4L2_PIX_FMT_YUV420M:	descr = "Planar YUV 4:2:0 (N-C)"; break;
	case V4L2_PIX_FMT_YVU420M:	descr = "Planar YVU 4:2:0 (N-C)"; break;
	case V4L2_PIX_FMT_YUV422M:	descr = "Planar YUV 4:2:2 (N-C)"; break;
	case V4L2_PIX_FMT_YVU422M:	descr = "Planar YVU 4:2:2 (N-C)"; break;
	case V4L2_PIX_FMT_YUV444M:	descr = "Planar YUV 4:4:4 (N-C)"; break;
	case V4L2_PIX_FMT_YVU444M:	descr = "Planar YVU 4:4:4 (N-C)"; break;
	case V4L2_PIX_FMT_SBGGR8:	descr = "8-bit Bayer BGBG/GRGR"; break;
	case V4L2_PIX_FMT_SGBRG8:	descr = "8-bit Bayer GBGB/RGRG"; break;
	case V4L2_PIX_FMT_SGRBG8:	descr = "8-bit Bayer GRGR/BGBG"; break;
	case V4L2_PIX_FMT_SRGGB8:	descr = "8-bit Bayer RGRG/GBGB"; break;
	case V4L2_PIX_FMT_SBGGR10:	descr = "10-bit Bayer BGBG/GRGR"; break;
	case V4L2_PIX_FMT_SGBRG10:	descr = "10-bit Bayer GBGB/RGRG"; break;
	case V4L2_PIX_FMT_SGRBG10:	descr = "10-bit Bayer GRGR/BGBG"; break;
	case V4L2_PIX_FMT_SRGGB10:	descr = "10-bit Bayer RGRG/GBGB"; break;
	case V4L2_PIX_FMT_SBGGR10P:	descr = "10-bit Bayer BGBG/GRGR Packed"; break;
	case V4L2_PIX_FMT_SGBRG10P:	descr = "10-bit Bayer GBGB/RGRG Packed"; break;
	case V4L2_PIX_FMT_SGRBG10P:	descr = "10-bit Bayer GRGR/BGBG Packed"; break;
	case V4L2_PIX_FMT_SRGGB10P:	descr = "10-bit Bayer RGRG/GBGB Packed"; break;
	case V4L2_PIX_FMT_IPU3_SBGGR10: descr = "10-bit bayer BGGR IPU3 Packed"; break;
	case V4L2_PIX_FMT_IPU3_SGBRG10: descr = "10-bit bayer GBRG IPU3 Packed"; break;
	case V4L2_PIX_FMT_IPU3_SGRBG10: descr = "10-bit bayer GRBG IPU3 Packed"; break;
	case V4L2_PIX_FMT_IPU3_SRGGB10: descr = "10-bit bayer RGGB IPU3 Packed"; break;
	case V4L2_PIX_FMT_SBGGR10ALAW8:	descr = "8-bit Bayer BGBG/GRGR (A-law)"; break;
	case V4L2_PIX_FMT_SGBRG10ALAW8:	descr = "8-bit Bayer GBGB/RGRG (A-law)"; break;
	case V4L2_PIX_FMT_SGRBG10ALAW8:	descr = "8-bit Bayer GRGR/BGBG (A-law)"; break;
	case V4L2_PIX_FMT_SRGGB10ALAW8:	descr = "8-bit Bayer RGRG/GBGB (A-law)"; break;
	case V4L2_PIX_FMT_SBGGR10DPCM8:	descr = "8-bit Bayer BGBG/GRGR (DPCM)"; break;
	case V4L2_PIX_FMT_SGBRG10DPCM8:	descr = "8-bit Bayer GBGB/RGRG (DPCM)"; break;
	case V4L2_PIX_FMT_SGRBG10DPCM8:	descr = "8-bit Bayer GRGR/BGBG (DPCM)"; break;
	case V4L2_PIX_FMT_SRGGB10DPCM8:	descr = "8-bit Bayer RGRG/GBGB (DPCM)"; break;
	case V4L2_PIX_FMT_SBGGR12:	descr = "12-bit Bayer BGBG/GRGR"; break;
	case V4L2_PIX_FMT_SGBRG12:	descr = "12-bit Bayer GBGB/RGRG"; break;
	case V4L2_PIX_FMT_SGRBG12:	descr = "12-bit Bayer GRGR/BGBG"; break;
	case V4L2_PIX_FMT_SRGGB12:	descr = "12-bit Bayer RGRG/GBGB"; break;
	case V4L2_PIX_FMT_SBGGR12P:	descr = "12-bit Bayer BGBG/GRGR Packed"; break;
	case V4L2_PIX_FMT_SGBRG12P:	descr = "12-bit Bayer GBGB/RGRG Packed"; break;
	case V4L2_PIX_FMT_SGRBG12P:	descr = "12-bit Bayer GRGR/BGBG Packed"; break;
	case V4L2_PIX_FMT_SRGGB12P:	descr = "12-bit Bayer RGRG/GBGB Packed"; break;
	case V4L2_PIX_FMT_SBGGR14P:	descr = "14-bit Bayer BGBG/GRGR Packed"; break;
	case V4L2_PIX_FMT_SGBRG14P:	descr = "14-bit Bayer GBGB/RGRG Packed"; break;
	case V4L2_PIX_FMT_SGRBG14P:	descr = "14-bit Bayer GRGR/BGBG Packed"; break;
	case V4L2_PIX_FMT_SRGGB14P:	descr = "14-bit Bayer RGRG/GBGB Packed"; break;
	case V4L2_PIX_FMT_SBGGR16:	descr = "16-bit Bayer BGBG/GRGR"; break;
	case V4L2_PIX_FMT_SGBRG16:	descr = "16-bit Bayer GBGB/RGRG"; break;
	case V4L2_PIX_FMT_SGRBG16:	descr = "16-bit Bayer GRGR/BGBG"; break;
	case V4L2_PIX_FMT_SRGGB16:	descr = "16-bit Bayer RGRG/GBGB"; break;
	case V4L2_PIX_FMT_SN9C20X_I420:	descr = "GSPCA SN9C20X I420"; break;
	case V4L2_PIX_FMT_SPCA501:	descr = "GSPCA SPCA501"; break;
	case V4L2_PIX_FMT_SPCA505:	descr = "GSPCA SPCA505"; break;
	case V4L2_PIX_FMT_SPCA508:	descr = "GSPCA SPCA508"; break;
	case V4L2_PIX_FMT_STV0680:	descr = "GSPCA STV0680"; break;
	case V4L2_PIX_FMT_TM6000:	descr = "A/V + VBI Mux Packet"; break;
	case V4L2_PIX_FMT_CIT_YYVYUY:	descr = "GSPCA CIT YYVYUY"; break;
	case V4L2_PIX_FMT_KONICA420:	descr = "GSPCA KONICA420"; break;
	case V4L2_PIX_FMT_HSV24:	descr = "24-bit HSV 8-8-8"; break;
	case V4L2_PIX_FMT_HSV32:	descr = "32-bit XHSV 8-8-8-8"; break;
	case V4L2_SDR_FMT_CU8:		descr = "Complex U8"; break;
	case V4L2_SDR_FMT_CU16LE:	descr = "Complex U16LE"; break;
	case V4L2_SDR_FMT_CS8:		descr = "Complex S8"; break;
	case V4L2_SDR_FMT_CS14LE:	descr = "Complex S14LE"; break;
	case V4L2_SDR_FMT_RU12LE:	descr = "Real U12LE"; break;
	case V4L2_SDR_FMT_PCU16BE:	descr = "Planar Complex U16BE"; break;
	case V4L2_SDR_FMT_PCU18BE:	descr = "Planar Complex U18BE"; break;
	case V4L2_SDR_FMT_PCU20BE:	descr = "Planar Complex U20BE"; break;
	case V4L2_TCH_FMT_DELTA_TD16:	descr = "16-bit signed deltas"; break;
	case V4L2_TCH_FMT_DELTA_TD08:	descr = "8-bit signed deltas"; break;
	case V4L2_TCH_FMT_TU16:		descr = "16-bit unsigned touch data"; break;
	case V4L2_TCH_FMT_TU08:		descr = "8-bit unsigned touch data"; break;
	case V4L2_META_FMT_VSP1_HGO:	descr = "R-Car VSP1 1-D Histogram"; break;
	case V4L2_META_FMT_VSP1_HGT:	descr = "R-Car VSP1 2-D Histogram"; break;
	case V4L2_META_FMT_UVC:		descr = "UVC payload header metadata"; break;

	default:
		/* Compressed formats */
		flags = V4L2_FMT_FLAG_COMPRESSED;
		switch (fmt->pixelformat) {
		/* Max description length mask:	descr = "0123456789012345678901234567890" */
		case V4L2_PIX_FMT_MJPEG:	descr = "Motion-JPEG"; break;
		case V4L2_PIX_FMT_JPEG:		descr = "JFIF JPEG"; break;
		case V4L2_PIX_FMT_DV:		descr = "1394"; break;
		case V4L2_PIX_FMT_MPEG:		descr = "MPEG-1/2/4"; break;
		case V4L2_PIX_FMT_H264:		descr = "H.264"; break;
		case V4L2_PIX_FMT_H264_NO_SC:	descr = "H.264 (No Start Codes)"; break;
		case V4L2_PIX_FMT_H264_MVC:	descr = "H.264 MVC"; break;
		case V4L2_PIX_FMT_H263:		descr = "H.263"; break;
		case V4L2_PIX_FMT_MPEG1:	descr = "MPEG-1 ES"; break;
		case V4L2_PIX_FMT_MPEG2:	descr = "MPEG-2 ES"; break;
		case V4L2_PIX_FMT_MPEG2_SLICE:	descr = "MPEG-2 Parsed Slice Data"; break;
		case V4L2_PIX_FMT_MPEG4:	descr = "MPEG-4 part 2 ES"; break;
		case V4L2_PIX_FMT_XVID:		descr = "Xvid"; break;
		case V4L2_PIX_FMT_VC1_ANNEX_G:	descr = "VC-1 (SMPTE 412M Annex G)"; break;
		case V4L2_PIX_FMT_VC1_ANNEX_L:	descr = "VC-1 (SMPTE 412M Annex L)"; break;
		case V4L2_PIX_FMT_VP8:		descr = "VP8"; break;
		case V4L2_PIX_FMT_VP9:		descr = "VP9"; break;
		case V4L2_PIX_FMT_HEVC:		descr = "HEVC"; break; /* aka H.265 */
		case V4L2_PIX_FMT_FWHT:		descr = "FWHT"; break; /* used in vicodec */
		case V4L2_PIX_FMT_CPIA1:	descr = "GSPCA CPiA YUV"; break;
		case V4L2_PIX_FMT_WNVA:		descr = "WNVA"; break;
		case V4L2_PIX_FMT_SN9C10X:	descr = "GSPCA SN9C10X"; break;
		case V4L2_PIX_FMT_PWC1:		descr = "Raw Philips Webcam Type (Old)"; break;
		case V4L2_PIX_FMT_PWC2:		descr = "Raw Philips Webcam Type (New)"; break;
		case V4L2_PIX_FMT_ET61X251:	descr = "GSPCA ET61X251"; break;
		case V4L2_PIX_FMT_SPCA561:	descr = "GSPCA SPCA561"; break;
		case V4L2_PIX_FMT_PAC207:	descr = "GSPCA PAC207"; break;
		case V4L2_PIX_FMT_MR97310A:	descr = "GSPCA MR97310A"; break;
		case V4L2_PIX_FMT_JL2005BCD:	descr = "GSPCA JL2005BCD"; break;
		case V4L2_PIX_FMT_SN9C2028:	descr = "GSPCA SN9C2028"; break;
		case V4L2_PIX_FMT_SQ905C:	descr = "GSPCA SQ905C"; break;
		case V4L2_PIX_FMT_PJPG:		descr = "GSPCA PJPG"; break;
		case V4L2_PIX_FMT_OV511:	descr = "GSPCA OV511"; break;
		case V4L2_PIX_FMT_OV518:	descr = "GSPCA OV518"; break;
		case V4L2_PIX_FMT_JPGL:		descr = "JPEG Lite"; break;
		case V4L2_PIX_FMT_SE401:	descr = "GSPCA SE401"; break;
		case V4L2_PIX_FMT_S5C_UYVY_JPG:	descr = "S5C73MX interleaved UYVY/JPEG"; break;
		case V4L2_PIX_FMT_MT21C:	descr = "Mediatek Compressed Format"; break;
		case V4L2_PIX_FMT_SUNXI_TILED_NV12: descr = "Sunxi Tiled NV12 Format"; break;
		default:
			if (fmt->description[0])
				return;
			WARN(1, "Unknown pixelformat 0x%08x\n", fmt->pixelformat);
			flags = 0;
			snprintf(fmt->description, sz, "%c%c%c%c%s",
					(char)(fmt->pixelformat & 0x7f),
					(char)((fmt->pixelformat >> 8) & 0x7f),
					(char)((fmt->pixelformat >> 16) & 0x7f),
					(char)((fmt->pixelformat >> 24) & 0x7f),
					(fmt->pixelformat & (1 << 31)) ? "-BE" : "");
			break;
		}
	}

	if (descr)
		WARN_ON(strscpy(fmt->description, descr, sz) >= sz);
	fmt->flags = flags;
}

static int v4l_enum_fmt(const struct v4l2_ioctl_ops *ops,
				struct file *file, void *fh, void *arg)
{
	struct v4l2_fmtdesc *p = arg;
	int ret = check_fmt(file, p->type);

	if (ret)
		return ret;
	ret = -EINVAL;

	switch (p->type) {
	case V4L2_BUF_TYPE_VIDEO_CAPTURE:
		if (unlikely(!ops->vidioc_enum_fmt_vid_cap))
			break;
		ret = ops->vidioc_enum_fmt_vid_cap(file, fh, arg);
		break;
	case V4L2_BUF_TYPE_VIDEO_CAPTURE_MPLANE:
		if (unlikely(!ops->vidioc_enum_fmt_vid_cap_mplane))
			break;
		ret = ops->vidioc_enum_fmt_vid_cap_mplane(file, fh, arg);
		break;
	case V4L2_BUF_TYPE_VIDEO_OVERLAY:
		if (unlikely(!ops->vidioc_enum_fmt_vid_overlay))
			break;
		ret = ops->vidioc_enum_fmt_vid_overlay(file, fh, arg);
		break;
	case V4L2_BUF_TYPE_VIDEO_OUTPUT:
		if (unlikely(!ops->vidioc_enum_fmt_vid_out))
			break;
		ret = ops->vidioc_enum_fmt_vid_out(file, fh, arg);
		break;
	case V4L2_BUF_TYPE_VIDEO_OUTPUT_MPLANE:
		if (unlikely(!ops->vidioc_enum_fmt_vid_out_mplane))
			break;
		ret = ops->vidioc_enum_fmt_vid_out_mplane(file, fh, arg);
		break;
	case V4L2_BUF_TYPE_SDR_CAPTURE:
		if (unlikely(!ops->vidioc_enum_fmt_sdr_cap))
			break;
		ret = ops->vidioc_enum_fmt_sdr_cap(file, fh, arg);
		break;
	case V4L2_BUF_TYPE_SDR_OUTPUT:
		if (unlikely(!ops->vidioc_enum_fmt_sdr_out))
			break;
		ret = ops->vidioc_enum_fmt_sdr_out(file, fh, arg);
		break;
	case V4L2_BUF_TYPE_META_CAPTURE:
		if (unlikely(!ops->vidioc_enum_fmt_meta_cap))
			break;
		ret = ops->vidioc_enum_fmt_meta_cap(file, fh, arg);
		break;
	case V4L2_BUF_TYPE_META_OUTPUT:
		if (unlikely(!ops->vidioc_enum_fmt_meta_out))
			break;
		ret = ops->vidioc_enum_fmt_meta_out(file, fh, arg);
		break;
	}
	if (ret == 0)
		v4l_fill_fmtdesc(p);
	return ret;
}

static int v4l_g_fmt(const struct v4l2_ioctl_ops *ops,
				struct file *file, void *fh, void *arg)
{
	struct v4l2_format *p = arg;
	int ret = check_fmt(file, p->type);

	if (ret)
		return ret;

	/*
	 * fmt can't be cleared for these overlay types due to the 'clips'
	 * 'clipcount' and 'bitmap' pointers in struct v4l2_window.
	 * Those are provided by the user. So handle these two overlay types
	 * first, and then just do a simple memset for the other types.
	 */
	switch (p->type) {
	case V4L2_BUF_TYPE_VIDEO_OVERLAY:
	case V4L2_BUF_TYPE_VIDEO_OUTPUT_OVERLAY: {
		struct v4l2_clip __user *clips = p->fmt.win.clips;
		u32 clipcount = p->fmt.win.clipcount;
		void __user *bitmap = p->fmt.win.bitmap;

		memset(&p->fmt, 0, sizeof(p->fmt));
		p->fmt.win.clips = clips;
		p->fmt.win.clipcount = clipcount;
		p->fmt.win.bitmap = bitmap;
		break;
	}
	default:
		memset(&p->fmt, 0, sizeof(p->fmt));
		break;
	}

	switch (p->type) {
	case V4L2_BUF_TYPE_VIDEO_CAPTURE:
		if (unlikely(!ops->vidioc_g_fmt_vid_cap))
			break;
		p->fmt.pix.priv = V4L2_PIX_FMT_PRIV_MAGIC;
		ret = ops->vidioc_g_fmt_vid_cap(file, fh, arg);
		/* just in case the driver zeroed it again */
		p->fmt.pix.priv = V4L2_PIX_FMT_PRIV_MAGIC;
		return ret;
	case V4L2_BUF_TYPE_VIDEO_CAPTURE_MPLANE:
		return ops->vidioc_g_fmt_vid_cap_mplane(file, fh, arg);
	case V4L2_BUF_TYPE_VIDEO_OVERLAY:
		return ops->vidioc_g_fmt_vid_overlay(file, fh, arg);
	case V4L2_BUF_TYPE_VBI_CAPTURE:
		return ops->vidioc_g_fmt_vbi_cap(file, fh, arg);
	case V4L2_BUF_TYPE_SLICED_VBI_CAPTURE:
		return ops->vidioc_g_fmt_sliced_vbi_cap(file, fh, arg);
	case V4L2_BUF_TYPE_VIDEO_OUTPUT:
		if (unlikely(!ops->vidioc_g_fmt_vid_out))
			break;
		p->fmt.pix.priv = V4L2_PIX_FMT_PRIV_MAGIC;
		ret = ops->vidioc_g_fmt_vid_out(file, fh, arg);
		/* just in case the driver zeroed it again */
		p->fmt.pix.priv = V4L2_PIX_FMT_PRIV_MAGIC;
		return ret;
	case V4L2_BUF_TYPE_VIDEO_OUTPUT_MPLANE:
		return ops->vidioc_g_fmt_vid_out_mplane(file, fh, arg);
	case V4L2_BUF_TYPE_VIDEO_OUTPUT_OVERLAY:
		return ops->vidioc_g_fmt_vid_out_overlay(file, fh, arg);
	case V4L2_BUF_TYPE_VBI_OUTPUT:
		return ops->vidioc_g_fmt_vbi_out(file, fh, arg);
	case V4L2_BUF_TYPE_SLICED_VBI_OUTPUT:
		return ops->vidioc_g_fmt_sliced_vbi_out(file, fh, arg);
	case V4L2_BUF_TYPE_SDR_CAPTURE:
		return ops->vidioc_g_fmt_sdr_cap(file, fh, arg);
	case V4L2_BUF_TYPE_SDR_OUTPUT:
		return ops->vidioc_g_fmt_sdr_out(file, fh, arg);
	case V4L2_BUF_TYPE_META_CAPTURE:
		return ops->vidioc_g_fmt_meta_cap(file, fh, arg);
	case V4L2_BUF_TYPE_META_OUTPUT:
		return ops->vidioc_g_fmt_meta_out(file, fh, arg);
	}
	return -EINVAL;
}

static void v4l_pix_format_touch(struct v4l2_pix_format *p)
{
	/*
	 * The v4l2_pix_format structure contains fields that make no sense for
	 * touch. Set them to default values in this case.
	 */

	p->field = V4L2_FIELD_NONE;
	p->colorspace = V4L2_COLORSPACE_RAW;
	p->flags = 0;
	p->ycbcr_enc = 0;
	p->quantization = 0;
	p->xfer_func = 0;
}

static int v4l_s_fmt(const struct v4l2_ioctl_ops *ops,
				struct file *file, void *fh, void *arg)
{
	struct v4l2_format *p = arg;
	struct video_device *vfd = video_devdata(file);
	int ret = check_fmt(file, p->type);
	unsigned int i;

	if (ret)
		return ret;

	ret = v4l_enable_media_source(vfd);
	if (ret)
		return ret;
	v4l_sanitize_format(p);

	switch (p->type) {
	case V4L2_BUF_TYPE_VIDEO_CAPTURE:
		if (unlikely(!ops->vidioc_s_fmt_vid_cap))
			break;
		CLEAR_AFTER_FIELD(p, fmt.pix);
		ret = ops->vidioc_s_fmt_vid_cap(file, fh, arg);
		/* just in case the driver zeroed it again */
		p->fmt.pix.priv = V4L2_PIX_FMT_PRIV_MAGIC;
		if (vfd->vfl_type == VFL_TYPE_TOUCH)
			v4l_pix_format_touch(&p->fmt.pix);
		return ret;
	case V4L2_BUF_TYPE_VIDEO_CAPTURE_MPLANE:
		if (unlikely(!ops->vidioc_s_fmt_vid_cap_mplane))
			break;
		CLEAR_AFTER_FIELD(p, fmt.pix_mp.xfer_func);
<<<<<<< HEAD
		for (i = 0; i < p->fmt.pix_mp.num_planes; i++)
			CLEAR_AFTER_FIELD(p, fmt.pix_mp.plane_fmt[i].bytesperline);
=======
		if (p->fmt.pix_mp.num_planes > VIDEO_MAX_PLANES)
			break;
		for (i = 0; i < p->fmt.pix_mp.num_planes; i++)
			CLEAR_AFTER_FIELD(&p->fmt.pix_mp.plane_fmt[i],
					  bytesperline);
>>>>>>> f17b5f06
		return ops->vidioc_s_fmt_vid_cap_mplane(file, fh, arg);
	case V4L2_BUF_TYPE_VIDEO_OVERLAY:
		if (unlikely(!ops->vidioc_s_fmt_vid_overlay))
			break;
		CLEAR_AFTER_FIELD(p, fmt.win);
		return ops->vidioc_s_fmt_vid_overlay(file, fh, arg);
	case V4L2_BUF_TYPE_VBI_CAPTURE:
		if (unlikely(!ops->vidioc_s_fmt_vbi_cap))
			break;
		CLEAR_AFTER_FIELD(p, fmt.vbi);
		return ops->vidioc_s_fmt_vbi_cap(file, fh, arg);
	case V4L2_BUF_TYPE_SLICED_VBI_CAPTURE:
		if (unlikely(!ops->vidioc_s_fmt_sliced_vbi_cap))
			break;
		CLEAR_AFTER_FIELD(p, fmt.sliced);
		return ops->vidioc_s_fmt_sliced_vbi_cap(file, fh, arg);
	case V4L2_BUF_TYPE_VIDEO_OUTPUT:
		if (unlikely(!ops->vidioc_s_fmt_vid_out))
			break;
		CLEAR_AFTER_FIELD(p, fmt.pix);
		ret = ops->vidioc_s_fmt_vid_out(file, fh, arg);
		/* just in case the driver zeroed it again */
		p->fmt.pix.priv = V4L2_PIX_FMT_PRIV_MAGIC;
		return ret;
	case V4L2_BUF_TYPE_VIDEO_OUTPUT_MPLANE:
		if (unlikely(!ops->vidioc_s_fmt_vid_out_mplane))
			break;
		CLEAR_AFTER_FIELD(p, fmt.pix_mp.xfer_func);
<<<<<<< HEAD
		for (i = 0; i < p->fmt.pix_mp.num_planes; i++)
			CLEAR_AFTER_FIELD(p, fmt.pix_mp.plane_fmt[i].bytesperline);
=======
		if (p->fmt.pix_mp.num_planes > VIDEO_MAX_PLANES)
			break;
		for (i = 0; i < p->fmt.pix_mp.num_planes; i++)
			CLEAR_AFTER_FIELD(&p->fmt.pix_mp.plane_fmt[i],
					  bytesperline);
>>>>>>> f17b5f06
		return ops->vidioc_s_fmt_vid_out_mplane(file, fh, arg);
	case V4L2_BUF_TYPE_VIDEO_OUTPUT_OVERLAY:
		if (unlikely(!ops->vidioc_s_fmt_vid_out_overlay))
			break;
		CLEAR_AFTER_FIELD(p, fmt.win);
		return ops->vidioc_s_fmt_vid_out_overlay(file, fh, arg);
	case V4L2_BUF_TYPE_VBI_OUTPUT:
		if (unlikely(!ops->vidioc_s_fmt_vbi_out))
			break;
		CLEAR_AFTER_FIELD(p, fmt.vbi);
		return ops->vidioc_s_fmt_vbi_out(file, fh, arg);
	case V4L2_BUF_TYPE_SLICED_VBI_OUTPUT:
		if (unlikely(!ops->vidioc_s_fmt_sliced_vbi_out))
			break;
		CLEAR_AFTER_FIELD(p, fmt.sliced);
		return ops->vidioc_s_fmt_sliced_vbi_out(file, fh, arg);
	case V4L2_BUF_TYPE_SDR_CAPTURE:
		if (unlikely(!ops->vidioc_s_fmt_sdr_cap))
			break;
		CLEAR_AFTER_FIELD(p, fmt.sdr);
		return ops->vidioc_s_fmt_sdr_cap(file, fh, arg);
	case V4L2_BUF_TYPE_SDR_OUTPUT:
		if (unlikely(!ops->vidioc_s_fmt_sdr_out))
			break;
		CLEAR_AFTER_FIELD(p, fmt.sdr);
		return ops->vidioc_s_fmt_sdr_out(file, fh, arg);
	case V4L2_BUF_TYPE_META_CAPTURE:
		if (unlikely(!ops->vidioc_s_fmt_meta_cap))
			break;
		CLEAR_AFTER_FIELD(p, fmt.meta);
		return ops->vidioc_s_fmt_meta_cap(file, fh, arg);
	case V4L2_BUF_TYPE_META_OUTPUT:
		if (unlikely(!ops->vidioc_s_fmt_meta_out))
			break;
		CLEAR_AFTER_FIELD(p, fmt.meta);
		return ops->vidioc_s_fmt_meta_out(file, fh, arg);
	}
	return -EINVAL;
}

static int v4l_try_fmt(const struct v4l2_ioctl_ops *ops,
				struct file *file, void *fh, void *arg)
{
	struct v4l2_format *p = arg;
	int ret = check_fmt(file, p->type);
	unsigned int i;

	if (ret)
		return ret;

	v4l_sanitize_format(p);

	switch (p->type) {
	case V4L2_BUF_TYPE_VIDEO_CAPTURE:
		if (unlikely(!ops->vidioc_try_fmt_vid_cap))
			break;
		CLEAR_AFTER_FIELD(p, fmt.pix);
		ret = ops->vidioc_try_fmt_vid_cap(file, fh, arg);
		/* just in case the driver zeroed it again */
		p->fmt.pix.priv = V4L2_PIX_FMT_PRIV_MAGIC;
		return ret;
	case V4L2_BUF_TYPE_VIDEO_CAPTURE_MPLANE:
		if (unlikely(!ops->vidioc_try_fmt_vid_cap_mplane))
			break;
		CLEAR_AFTER_FIELD(p, fmt.pix_mp.xfer_func);
<<<<<<< HEAD
		for (i = 0; i < p->fmt.pix_mp.num_planes; i++)
			CLEAR_AFTER_FIELD(p, fmt.pix_mp.plane_fmt[i].bytesperline);
=======
		if (p->fmt.pix_mp.num_planes > VIDEO_MAX_PLANES)
			break;
		for (i = 0; i < p->fmt.pix_mp.num_planes; i++)
			CLEAR_AFTER_FIELD(&p->fmt.pix_mp.plane_fmt[i],
					  bytesperline);
>>>>>>> f17b5f06
		return ops->vidioc_try_fmt_vid_cap_mplane(file, fh, arg);
	case V4L2_BUF_TYPE_VIDEO_OVERLAY:
		if (unlikely(!ops->vidioc_try_fmt_vid_overlay))
			break;
		CLEAR_AFTER_FIELD(p, fmt.win);
		return ops->vidioc_try_fmt_vid_overlay(file, fh, arg);
	case V4L2_BUF_TYPE_VBI_CAPTURE:
		if (unlikely(!ops->vidioc_try_fmt_vbi_cap))
			break;
		CLEAR_AFTER_FIELD(p, fmt.vbi);
		return ops->vidioc_try_fmt_vbi_cap(file, fh, arg);
	case V4L2_BUF_TYPE_SLICED_VBI_CAPTURE:
		if (unlikely(!ops->vidioc_try_fmt_sliced_vbi_cap))
			break;
		CLEAR_AFTER_FIELD(p, fmt.sliced);
		return ops->vidioc_try_fmt_sliced_vbi_cap(file, fh, arg);
	case V4L2_BUF_TYPE_VIDEO_OUTPUT:
		if (unlikely(!ops->vidioc_try_fmt_vid_out))
			break;
		CLEAR_AFTER_FIELD(p, fmt.pix);
		ret = ops->vidioc_try_fmt_vid_out(file, fh, arg);
		/* just in case the driver zeroed it again */
		p->fmt.pix.priv = V4L2_PIX_FMT_PRIV_MAGIC;
		return ret;
	case V4L2_BUF_TYPE_VIDEO_OUTPUT_MPLANE:
		if (unlikely(!ops->vidioc_try_fmt_vid_out_mplane))
			break;
		CLEAR_AFTER_FIELD(p, fmt.pix_mp.xfer_func);
<<<<<<< HEAD
		for (i = 0; i < p->fmt.pix_mp.num_planes; i++)
			CLEAR_AFTER_FIELD(p, fmt.pix_mp.plane_fmt[i].bytesperline);
=======
		if (p->fmt.pix_mp.num_planes > VIDEO_MAX_PLANES)
			break;
		for (i = 0; i < p->fmt.pix_mp.num_planes; i++)
			CLEAR_AFTER_FIELD(&p->fmt.pix_mp.plane_fmt[i],
					  bytesperline);
>>>>>>> f17b5f06
		return ops->vidioc_try_fmt_vid_out_mplane(file, fh, arg);
	case V4L2_BUF_TYPE_VIDEO_OUTPUT_OVERLAY:
		if (unlikely(!ops->vidioc_try_fmt_vid_out_overlay))
			break;
		CLEAR_AFTER_FIELD(p, fmt.win);
		return ops->vidioc_try_fmt_vid_out_overlay(file, fh, arg);
	case V4L2_BUF_TYPE_VBI_OUTPUT:
		if (unlikely(!ops->vidioc_try_fmt_vbi_out))
			break;
		CLEAR_AFTER_FIELD(p, fmt.vbi);
		return ops->vidioc_try_fmt_vbi_out(file, fh, arg);
	case V4L2_BUF_TYPE_SLICED_VBI_OUTPUT:
		if (unlikely(!ops->vidioc_try_fmt_sliced_vbi_out))
			break;
		CLEAR_AFTER_FIELD(p, fmt.sliced);
		return ops->vidioc_try_fmt_sliced_vbi_out(file, fh, arg);
	case V4L2_BUF_TYPE_SDR_CAPTURE:
		if (unlikely(!ops->vidioc_try_fmt_sdr_cap))
			break;
		CLEAR_AFTER_FIELD(p, fmt.sdr);
		return ops->vidioc_try_fmt_sdr_cap(file, fh, arg);
	case V4L2_BUF_TYPE_SDR_OUTPUT:
		if (unlikely(!ops->vidioc_try_fmt_sdr_out))
			break;
		CLEAR_AFTER_FIELD(p, fmt.sdr);
		return ops->vidioc_try_fmt_sdr_out(file, fh, arg);
	case V4L2_BUF_TYPE_META_CAPTURE:
		if (unlikely(!ops->vidioc_try_fmt_meta_cap))
			break;
		CLEAR_AFTER_FIELD(p, fmt.meta);
		return ops->vidioc_try_fmt_meta_cap(file, fh, arg);
	case V4L2_BUF_TYPE_META_OUTPUT:
		if (unlikely(!ops->vidioc_try_fmt_meta_out))
			break;
		CLEAR_AFTER_FIELD(p, fmt.meta);
		return ops->vidioc_try_fmt_meta_out(file, fh, arg);
	}
	return -EINVAL;
}

static int v4l_streamon(const struct v4l2_ioctl_ops *ops,
				struct file *file, void *fh, void *arg)
{
	return ops->vidioc_streamon(file, fh, *(unsigned int *)arg);
}

static int v4l_streamoff(const struct v4l2_ioctl_ops *ops,
				struct file *file, void *fh, void *arg)
{
	return ops->vidioc_streamoff(file, fh, *(unsigned int *)arg);
}

static int v4l_g_tuner(const struct v4l2_ioctl_ops *ops,
				struct file *file, void *fh, void *arg)
{
	struct video_device *vfd = video_devdata(file);
	struct v4l2_tuner *p = arg;
	int err;

	p->type = (vfd->vfl_type == VFL_TYPE_RADIO) ?
			V4L2_TUNER_RADIO : V4L2_TUNER_ANALOG_TV;
	err = ops->vidioc_g_tuner(file, fh, p);
	if (!err)
		p->capability |= V4L2_TUNER_CAP_FREQ_BANDS;
	return err;
}

static int v4l_s_tuner(const struct v4l2_ioctl_ops *ops,
				struct file *file, void *fh, void *arg)
{
	struct video_device *vfd = video_devdata(file);
	struct v4l2_tuner *p = arg;
	int ret;

	ret = v4l_enable_media_source(vfd);
	if (ret)
		return ret;
	p->type = (vfd->vfl_type == VFL_TYPE_RADIO) ?
			V4L2_TUNER_RADIO : V4L2_TUNER_ANALOG_TV;
	return ops->vidioc_s_tuner(file, fh, p);
}

static int v4l_g_modulator(const struct v4l2_ioctl_ops *ops,
				struct file *file, void *fh, void *arg)
{
	struct video_device *vfd = video_devdata(file);
	struct v4l2_modulator *p = arg;
	int err;

	if (vfd->vfl_type == VFL_TYPE_RADIO)
		p->type = V4L2_TUNER_RADIO;

	err = ops->vidioc_g_modulator(file, fh, p);
	if (!err)
		p->capability |= V4L2_TUNER_CAP_FREQ_BANDS;
	return err;
}

static int v4l_s_modulator(const struct v4l2_ioctl_ops *ops,
				struct file *file, void *fh, void *arg)
{
	struct video_device *vfd = video_devdata(file);
	struct v4l2_modulator *p = arg;

	if (vfd->vfl_type == VFL_TYPE_RADIO)
		p->type = V4L2_TUNER_RADIO;

	return ops->vidioc_s_modulator(file, fh, p);
}

static int v4l_g_frequency(const struct v4l2_ioctl_ops *ops,
				struct file *file, void *fh, void *arg)
{
	struct video_device *vfd = video_devdata(file);
	struct v4l2_frequency *p = arg;

	if (vfd->vfl_type == VFL_TYPE_SDR)
		p->type = V4L2_TUNER_SDR;
	else
		p->type = (vfd->vfl_type == VFL_TYPE_RADIO) ?
				V4L2_TUNER_RADIO : V4L2_TUNER_ANALOG_TV;
	return ops->vidioc_g_frequency(file, fh, p);
}

static int v4l_s_frequency(const struct v4l2_ioctl_ops *ops,
				struct file *file, void *fh, void *arg)
{
	struct video_device *vfd = video_devdata(file);
	const struct v4l2_frequency *p = arg;
	enum v4l2_tuner_type type;
	int ret;

	ret = v4l_enable_media_source(vfd);
	if (ret)
		return ret;
	if (vfd->vfl_type == VFL_TYPE_SDR) {
		if (p->type != V4L2_TUNER_SDR && p->type != V4L2_TUNER_RF)
			return -EINVAL;
	} else {
		type = (vfd->vfl_type == VFL_TYPE_RADIO) ?
				V4L2_TUNER_RADIO : V4L2_TUNER_ANALOG_TV;
		if (type != p->type)
			return -EINVAL;
	}
	return ops->vidioc_s_frequency(file, fh, p);
}

static int v4l_enumstd(const struct v4l2_ioctl_ops *ops,
				struct file *file, void *fh, void *arg)
{
	struct video_device *vfd = video_devdata(file);
	struct v4l2_standard *p = arg;

	return v4l_video_std_enumstd(p, vfd->tvnorms);
}

static int v4l_s_std(const struct v4l2_ioctl_ops *ops,
				struct file *file, void *fh, void *arg)
{
	struct video_device *vfd = video_devdata(file);
	v4l2_std_id id = *(v4l2_std_id *)arg, norm;
	int ret;

	ret = v4l_enable_media_source(vfd);
	if (ret)
		return ret;
	norm = id & vfd->tvnorms;
	if (vfd->tvnorms && !norm)	/* Check if std is supported */
		return -EINVAL;

	/* Calls the specific handler */
	return ops->vidioc_s_std(file, fh, norm);
}

static int v4l_querystd(const struct v4l2_ioctl_ops *ops,
				struct file *file, void *fh, void *arg)
{
	struct video_device *vfd = video_devdata(file);
	v4l2_std_id *p = arg;
	int ret;

	ret = v4l_enable_media_source(vfd);
	if (ret)
		return ret;
	/*
	 * If no signal is detected, then the driver should return
	 * V4L2_STD_UNKNOWN. Otherwise it should return tvnorms with
	 * any standards that do not apply removed.
	 *
	 * This means that tuners, audio and video decoders can join
	 * their efforts to improve the standards detection.
	 */
	*p = vfd->tvnorms;
	return ops->vidioc_querystd(file, fh, arg);
}

static int v4l_s_hw_freq_seek(const struct v4l2_ioctl_ops *ops,
				struct file *file, void *fh, void *arg)
{
	struct video_device *vfd = video_devdata(file);
	struct v4l2_hw_freq_seek *p = arg;
	enum v4l2_tuner_type type;
	int ret;

	ret = v4l_enable_media_source(vfd);
	if (ret)
		return ret;
	/* s_hw_freq_seek is not supported for SDR for now */
	if (vfd->vfl_type == VFL_TYPE_SDR)
		return -EINVAL;

	type = (vfd->vfl_type == VFL_TYPE_RADIO) ?
		V4L2_TUNER_RADIO : V4L2_TUNER_ANALOG_TV;
	if (p->type != type)
		return -EINVAL;
	return ops->vidioc_s_hw_freq_seek(file, fh, p);
}

static int v4l_overlay(const struct v4l2_ioctl_ops *ops,
				struct file *file, void *fh, void *arg)
{
	return ops->vidioc_overlay(file, fh, *(unsigned int *)arg);
}

static int v4l_reqbufs(const struct v4l2_ioctl_ops *ops,
				struct file *file, void *fh, void *arg)
{
	struct v4l2_requestbuffers *p = arg;
	int ret = check_fmt(file, p->type);

	if (ret)
		return ret;

	CLEAR_AFTER_FIELD(p, capabilities);

	return ops->vidioc_reqbufs(file, fh, p);
}

static int v4l_querybuf(const struct v4l2_ioctl_ops *ops,
				struct file *file, void *fh, void *arg)
{
	struct v4l2_buffer *p = arg;
	int ret = check_fmt(file, p->type);

	return ret ? ret : ops->vidioc_querybuf(file, fh, p);
}

static int v4l_qbuf(const struct v4l2_ioctl_ops *ops,
				struct file *file, void *fh, void *arg)
{
	struct v4l2_buffer *p = arg;
	int ret = check_fmt(file, p->type);

	return ret ? ret : ops->vidioc_qbuf(file, fh, p);
}

static int v4l_dqbuf(const struct v4l2_ioctl_ops *ops,
				struct file *file, void *fh, void *arg)
{
	struct v4l2_buffer *p = arg;
	int ret = check_fmt(file, p->type);

	return ret ? ret : ops->vidioc_dqbuf(file, fh, p);
}

static int v4l_create_bufs(const struct v4l2_ioctl_ops *ops,
				struct file *file, void *fh, void *arg)
{
	struct v4l2_create_buffers *create = arg;
	int ret = check_fmt(file, create->format.type);

	if (ret)
		return ret;

	CLEAR_AFTER_FIELD(create, capabilities);

	v4l_sanitize_format(&create->format);

	ret = ops->vidioc_create_bufs(file, fh, create);

	if (create->format.type == V4L2_BUF_TYPE_VIDEO_CAPTURE ||
	    create->format.type == V4L2_BUF_TYPE_VIDEO_OUTPUT)
		create->format.fmt.pix.priv = V4L2_PIX_FMT_PRIV_MAGIC;

	return ret;
}

static int v4l_prepare_buf(const struct v4l2_ioctl_ops *ops,
				struct file *file, void *fh, void *arg)
{
	struct v4l2_buffer *b = arg;
	int ret = check_fmt(file, b->type);

	return ret ? ret : ops->vidioc_prepare_buf(file, fh, b);
}

static int v4l_g_parm(const struct v4l2_ioctl_ops *ops,
				struct file *file, void *fh, void *arg)
{
	struct v4l2_streamparm *p = arg;
	v4l2_std_id std;
	int ret = check_fmt(file, p->type);

	if (ret)
		return ret;
	if (ops->vidioc_g_parm)
		return ops->vidioc_g_parm(file, fh, p);
	if (p->type != V4L2_BUF_TYPE_VIDEO_CAPTURE &&
	    p->type != V4L2_BUF_TYPE_VIDEO_CAPTURE_MPLANE)
		return -EINVAL;
	p->parm.capture.readbuffers = 2;
	ret = ops->vidioc_g_std(file, fh, &std);
	if (ret == 0)
		v4l2_video_std_frame_period(std, &p->parm.capture.timeperframe);
	return ret;
}

static int v4l_s_parm(const struct v4l2_ioctl_ops *ops,
				struct file *file, void *fh, void *arg)
{
	struct v4l2_streamparm *p = arg;
	int ret = check_fmt(file, p->type);

	if (ret)
		return ret;

	/* Note: extendedmode is never used in drivers */
	if (V4L2_TYPE_IS_OUTPUT(p->type)) {
		memset(p->parm.output.reserved, 0,
		       sizeof(p->parm.output.reserved));
		p->parm.output.extendedmode = 0;
		p->parm.output.outputmode &= V4L2_MODE_HIGHQUALITY;
	} else {
		memset(p->parm.capture.reserved, 0,
		       sizeof(p->parm.capture.reserved));
		p->parm.capture.extendedmode = 0;
		p->parm.capture.capturemode &= V4L2_MODE_HIGHQUALITY;
	}
	return ops->vidioc_s_parm(file, fh, p);
}

static int v4l_queryctrl(const struct v4l2_ioctl_ops *ops,
				struct file *file, void *fh, void *arg)
{
	struct video_device *vfd = video_devdata(file);
	struct v4l2_queryctrl *p = arg;
	struct v4l2_fh *vfh =
		test_bit(V4L2_FL_USES_V4L2_FH, &vfd->flags) ? fh : NULL;

	if (vfh && vfh->ctrl_handler)
		return v4l2_queryctrl(vfh->ctrl_handler, p);
	if (vfd->ctrl_handler)
		return v4l2_queryctrl(vfd->ctrl_handler, p);
	if (ops->vidioc_queryctrl)
		return ops->vidioc_queryctrl(file, fh, p);
	return -ENOTTY;
}

static int v4l_query_ext_ctrl(const struct v4l2_ioctl_ops *ops,
				struct file *file, void *fh, void *arg)
{
	struct video_device *vfd = video_devdata(file);
	struct v4l2_query_ext_ctrl *p = arg;
	struct v4l2_fh *vfh =
		test_bit(V4L2_FL_USES_V4L2_FH, &vfd->flags) ? fh : NULL;

	if (vfh && vfh->ctrl_handler)
		return v4l2_query_ext_ctrl(vfh->ctrl_handler, p);
	if (vfd->ctrl_handler)
		return v4l2_query_ext_ctrl(vfd->ctrl_handler, p);
	if (ops->vidioc_query_ext_ctrl)
		return ops->vidioc_query_ext_ctrl(file, fh, p);
	return -ENOTTY;
}

static int v4l_querymenu(const struct v4l2_ioctl_ops *ops,
				struct file *file, void *fh, void *arg)
{
	struct video_device *vfd = video_devdata(file);
	struct v4l2_querymenu *p = arg;
	struct v4l2_fh *vfh =
		test_bit(V4L2_FL_USES_V4L2_FH, &vfd->flags) ? fh : NULL;

	if (vfh && vfh->ctrl_handler)
		return v4l2_querymenu(vfh->ctrl_handler, p);
	if (vfd->ctrl_handler)
		return v4l2_querymenu(vfd->ctrl_handler, p);
	if (ops->vidioc_querymenu)
		return ops->vidioc_querymenu(file, fh, p);
	return -ENOTTY;
}

static int v4l_g_ctrl(const struct v4l2_ioctl_ops *ops,
				struct file *file, void *fh, void *arg)
{
	struct video_device *vfd = video_devdata(file);
	struct v4l2_control *p = arg;
	struct v4l2_fh *vfh =
		test_bit(V4L2_FL_USES_V4L2_FH, &vfd->flags) ? fh : NULL;
	struct v4l2_ext_controls ctrls;
	struct v4l2_ext_control ctrl;

	if (vfh && vfh->ctrl_handler)
		return v4l2_g_ctrl(vfh->ctrl_handler, p);
	if (vfd->ctrl_handler)
		return v4l2_g_ctrl(vfd->ctrl_handler, p);
	if (ops->vidioc_g_ctrl)
		return ops->vidioc_g_ctrl(file, fh, p);
	if (ops->vidioc_g_ext_ctrls == NULL)
		return -ENOTTY;

	ctrls.which = V4L2_CTRL_ID2WHICH(p->id);
	ctrls.count = 1;
	ctrls.controls = &ctrl;
	ctrl.id = p->id;
	ctrl.value = p->value;
	if (check_ext_ctrls(&ctrls, 1)) {
		int ret = ops->vidioc_g_ext_ctrls(file, fh, &ctrls);

		if (ret == 0)
			p->value = ctrl.value;
		return ret;
	}
	return -EINVAL;
}

static int v4l_s_ctrl(const struct v4l2_ioctl_ops *ops,
				struct file *file, void *fh, void *arg)
{
	struct video_device *vfd = video_devdata(file);
	struct v4l2_control *p = arg;
	struct v4l2_fh *vfh =
		test_bit(V4L2_FL_USES_V4L2_FH, &vfd->flags) ? fh : NULL;
	struct v4l2_ext_controls ctrls;
	struct v4l2_ext_control ctrl;

	if (vfh && vfh->ctrl_handler)
		return v4l2_s_ctrl(vfh, vfh->ctrl_handler, p);
	if (vfd->ctrl_handler)
		return v4l2_s_ctrl(NULL, vfd->ctrl_handler, p);
	if (ops->vidioc_s_ctrl)
		return ops->vidioc_s_ctrl(file, fh, p);
	if (ops->vidioc_s_ext_ctrls == NULL)
		return -ENOTTY;

	ctrls.which = V4L2_CTRL_ID2WHICH(p->id);
	ctrls.count = 1;
	ctrls.controls = &ctrl;
	ctrl.id = p->id;
	ctrl.value = p->value;
	if (check_ext_ctrls(&ctrls, 1))
		return ops->vidioc_s_ext_ctrls(file, fh, &ctrls);
	return -EINVAL;
}

static int v4l_g_ext_ctrls(const struct v4l2_ioctl_ops *ops,
				struct file *file, void *fh, void *arg)
{
	struct video_device *vfd = video_devdata(file);
	struct v4l2_ext_controls *p = arg;
	struct v4l2_fh *vfh =
		test_bit(V4L2_FL_USES_V4L2_FH, &vfd->flags) ? fh : NULL;

	p->error_idx = p->count;
	if (vfh && vfh->ctrl_handler)
		return v4l2_g_ext_ctrls(vfh->ctrl_handler, vfd->v4l2_dev->mdev, p);
	if (vfd->ctrl_handler)
		return v4l2_g_ext_ctrls(vfd->ctrl_handler, vfd->v4l2_dev->mdev, p);
	if (ops->vidioc_g_ext_ctrls == NULL)
		return -ENOTTY;
	return check_ext_ctrls(p, 0) ? ops->vidioc_g_ext_ctrls(file, fh, p) :
					-EINVAL;
}

static int v4l_s_ext_ctrls(const struct v4l2_ioctl_ops *ops,
				struct file *file, void *fh, void *arg)
{
	struct video_device *vfd = video_devdata(file);
	struct v4l2_ext_controls *p = arg;
	struct v4l2_fh *vfh =
		test_bit(V4L2_FL_USES_V4L2_FH, &vfd->flags) ? fh : NULL;

	p->error_idx = p->count;
	if (vfh && vfh->ctrl_handler)
		return v4l2_s_ext_ctrls(vfh, vfh->ctrl_handler, vfd->v4l2_dev->mdev, p);
	if (vfd->ctrl_handler)
		return v4l2_s_ext_ctrls(NULL, vfd->ctrl_handler, vfd->v4l2_dev->mdev, p);
	if (ops->vidioc_s_ext_ctrls == NULL)
		return -ENOTTY;
	return check_ext_ctrls(p, 0) ? ops->vidioc_s_ext_ctrls(file, fh, p) :
					-EINVAL;
}

static int v4l_try_ext_ctrls(const struct v4l2_ioctl_ops *ops,
				struct file *file, void *fh, void *arg)
{
	struct video_device *vfd = video_devdata(file);
	struct v4l2_ext_controls *p = arg;
	struct v4l2_fh *vfh =
		test_bit(V4L2_FL_USES_V4L2_FH, &vfd->flags) ? fh : NULL;

	p->error_idx = p->count;
	if (vfh && vfh->ctrl_handler)
		return v4l2_try_ext_ctrls(vfh->ctrl_handler, vfd->v4l2_dev->mdev, p);
	if (vfd->ctrl_handler)
		return v4l2_try_ext_ctrls(vfd->ctrl_handler, vfd->v4l2_dev->mdev, p);
	if (ops->vidioc_try_ext_ctrls == NULL)
		return -ENOTTY;
	return check_ext_ctrls(p, 0) ? ops->vidioc_try_ext_ctrls(file, fh, p) :
					-EINVAL;
}

/*
 * The selection API specified originally that the _MPLANE buffer types
 * shouldn't be used. The reasons for this are lost in the mists of time
 * (or just really crappy memories). Regardless, this is really annoying
 * for userspace. So to keep things simple we map _MPLANE buffer types
 * to their 'regular' counterparts before calling the driver. And we
 * restore it afterwards. This way applications can use either buffer
 * type and drivers don't need to check for both.
 */
static int v4l_g_selection(const struct v4l2_ioctl_ops *ops,
			   struct file *file, void *fh, void *arg)
{
	struct v4l2_selection *p = arg;
	u32 old_type = p->type;
	int ret;

	if (p->type == V4L2_BUF_TYPE_VIDEO_CAPTURE_MPLANE)
		p->type = V4L2_BUF_TYPE_VIDEO_CAPTURE;
	else if (p->type == V4L2_BUF_TYPE_VIDEO_OUTPUT_MPLANE)
		p->type = V4L2_BUF_TYPE_VIDEO_OUTPUT;
	ret = ops->vidioc_g_selection(file, fh, p);
	p->type = old_type;
	return ret;
}

static int v4l_s_selection(const struct v4l2_ioctl_ops *ops,
			   struct file *file, void *fh, void *arg)
{
	struct v4l2_selection *p = arg;
	u32 old_type = p->type;
	int ret;

	if (p->type == V4L2_BUF_TYPE_VIDEO_CAPTURE_MPLANE)
		p->type = V4L2_BUF_TYPE_VIDEO_CAPTURE;
	else if (p->type == V4L2_BUF_TYPE_VIDEO_OUTPUT_MPLANE)
		p->type = V4L2_BUF_TYPE_VIDEO_OUTPUT;
	ret = ops->vidioc_s_selection(file, fh, p);
	p->type = old_type;
	return ret;
}

static int v4l_g_crop(const struct v4l2_ioctl_ops *ops,
				struct file *file, void *fh, void *arg)
{
	struct video_device *vfd = video_devdata(file);
	struct v4l2_crop *p = arg;
	struct v4l2_selection s = {
		.type = p->type,
	};
	int ret;

	/* simulate capture crop using selection api */

	/* crop means compose for output devices */
	if (V4L2_TYPE_IS_OUTPUT(p->type))
		s.target = V4L2_SEL_TGT_COMPOSE;
	else
		s.target = V4L2_SEL_TGT_CROP;

	if (test_bit(V4L2_FL_QUIRK_INVERTED_CROP, &vfd->flags))
		s.target = s.target == V4L2_SEL_TGT_COMPOSE ?
			V4L2_SEL_TGT_CROP : V4L2_SEL_TGT_COMPOSE;

	ret = v4l_g_selection(ops, file, fh, &s);

	/* copying results to old structure on success */
	if (!ret)
		p->c = s.r;
	return ret;
}

static int v4l_s_crop(const struct v4l2_ioctl_ops *ops,
				struct file *file, void *fh, void *arg)
{
	struct video_device *vfd = video_devdata(file);
	struct v4l2_crop *p = arg;
	struct v4l2_selection s = {
		.type = p->type,
		.r = p->c,
	};

	/* simulate capture crop using selection api */

	/* crop means compose for output devices */
	if (V4L2_TYPE_IS_OUTPUT(p->type))
		s.target = V4L2_SEL_TGT_COMPOSE;
	else
		s.target = V4L2_SEL_TGT_CROP;

	if (test_bit(V4L2_FL_QUIRK_INVERTED_CROP, &vfd->flags))
		s.target = s.target == V4L2_SEL_TGT_COMPOSE ?
			V4L2_SEL_TGT_CROP : V4L2_SEL_TGT_COMPOSE;

	return v4l_s_selection(ops, file, fh, &s);
}

static int v4l_cropcap(const struct v4l2_ioctl_ops *ops,
				struct file *file, void *fh, void *arg)
{
	struct video_device *vfd = video_devdata(file);
	struct v4l2_cropcap *p = arg;
	struct v4l2_selection s = { .type = p->type };
	int ret = 0;

	/* setting trivial pixelaspect */
	p->pixelaspect.numerator = 1;
	p->pixelaspect.denominator = 1;

	if (s.type == V4L2_BUF_TYPE_VIDEO_CAPTURE_MPLANE)
		s.type = V4L2_BUF_TYPE_VIDEO_CAPTURE;
	else if (s.type == V4L2_BUF_TYPE_VIDEO_OUTPUT_MPLANE)
		s.type = V4L2_BUF_TYPE_VIDEO_OUTPUT;

	/*
	 * The determine_valid_ioctls() call already should ensure
	 * that this can never happen, but just in case...
	 */
	if (WARN_ON(!ops->vidioc_g_selection))
		return -ENOTTY;

	if (ops->vidioc_g_pixelaspect)
		ret = ops->vidioc_g_pixelaspect(file, fh, s.type,
						&p->pixelaspect);

	/*
	 * Ignore ENOTTY or ENOIOCTLCMD error returns, just use the
	 * square pixel aspect ratio in that case.
	 */
	if (ret && ret != -ENOTTY && ret != -ENOIOCTLCMD)
		return ret;

	/* Use g_selection() to fill in the bounds and defrect rectangles */

	/* obtaining bounds */
	if (V4L2_TYPE_IS_OUTPUT(p->type))
		s.target = V4L2_SEL_TGT_COMPOSE_BOUNDS;
	else
		s.target = V4L2_SEL_TGT_CROP_BOUNDS;

	if (test_bit(V4L2_FL_QUIRK_INVERTED_CROP, &vfd->flags))
		s.target = s.target == V4L2_SEL_TGT_COMPOSE_BOUNDS ?
			V4L2_SEL_TGT_CROP_BOUNDS : V4L2_SEL_TGT_COMPOSE_BOUNDS;

	ret = v4l_g_selection(ops, file, fh, &s);
	if (ret)
		return ret;
	p->bounds = s.r;

	/* obtaining defrect */
	if (s.target == V4L2_SEL_TGT_COMPOSE_BOUNDS)
		s.target = V4L2_SEL_TGT_COMPOSE_DEFAULT;
	else
		s.target = V4L2_SEL_TGT_CROP_DEFAULT;

	ret = v4l_g_selection(ops, file, fh, &s);
	if (ret)
		return ret;
	p->defrect = s.r;

	return 0;
}

static int v4l_log_status(const struct v4l2_ioctl_ops *ops,
				struct file *file, void *fh, void *arg)
{
	struct video_device *vfd = video_devdata(file);
	int ret;

	if (vfd->v4l2_dev)
		pr_info("%s: =================  START STATUS  =================\n",
			vfd->v4l2_dev->name);
	ret = ops->vidioc_log_status(file, fh);
	if (vfd->v4l2_dev)
		pr_info("%s: ==================  END STATUS  ==================\n",
			vfd->v4l2_dev->name);
	return ret;
}

static int v4l_dbg_g_register(const struct v4l2_ioctl_ops *ops,
				struct file *file, void *fh, void *arg)
{
#ifdef CONFIG_VIDEO_ADV_DEBUG
	struct v4l2_dbg_register *p = arg;
	struct video_device *vfd = video_devdata(file);
	struct v4l2_subdev *sd;
	int idx = 0;

	if (!capable(CAP_SYS_ADMIN))
		return -EPERM;
	if (p->match.type == V4L2_CHIP_MATCH_SUBDEV) {
		if (vfd->v4l2_dev == NULL)
			return -EINVAL;
		v4l2_device_for_each_subdev(sd, vfd->v4l2_dev)
			if (p->match.addr == idx++)
				return v4l2_subdev_call(sd, core, g_register, p);
		return -EINVAL;
	}
	if (ops->vidioc_g_register && p->match.type == V4L2_CHIP_MATCH_BRIDGE &&
	    (ops->vidioc_g_chip_info || p->match.addr == 0))
		return ops->vidioc_g_register(file, fh, p);
	return -EINVAL;
#else
	return -ENOTTY;
#endif
}

static int v4l_dbg_s_register(const struct v4l2_ioctl_ops *ops,
				struct file *file, void *fh, void *arg)
{
#ifdef CONFIG_VIDEO_ADV_DEBUG
	const struct v4l2_dbg_register *p = arg;
	struct video_device *vfd = video_devdata(file);
	struct v4l2_subdev *sd;
	int idx = 0;

	if (!capable(CAP_SYS_ADMIN))
		return -EPERM;
	if (p->match.type == V4L2_CHIP_MATCH_SUBDEV) {
		if (vfd->v4l2_dev == NULL)
			return -EINVAL;
		v4l2_device_for_each_subdev(sd, vfd->v4l2_dev)
			if (p->match.addr == idx++)
				return v4l2_subdev_call(sd, core, s_register, p);
		return -EINVAL;
	}
	if (ops->vidioc_s_register && p->match.type == V4L2_CHIP_MATCH_BRIDGE &&
	    (ops->vidioc_g_chip_info || p->match.addr == 0))
		return ops->vidioc_s_register(file, fh, p);
	return -EINVAL;
#else
	return -ENOTTY;
#endif
}

static int v4l_dbg_g_chip_info(const struct v4l2_ioctl_ops *ops,
				struct file *file, void *fh, void *arg)
{
#ifdef CONFIG_VIDEO_ADV_DEBUG
	struct video_device *vfd = video_devdata(file);
	struct v4l2_dbg_chip_info *p = arg;
	struct v4l2_subdev *sd;
	int idx = 0;

	switch (p->match.type) {
	case V4L2_CHIP_MATCH_BRIDGE:
		if (ops->vidioc_s_register)
			p->flags |= V4L2_CHIP_FL_WRITABLE;
		if (ops->vidioc_g_register)
			p->flags |= V4L2_CHIP_FL_READABLE;
		strscpy(p->name, vfd->v4l2_dev->name, sizeof(p->name));
		if (ops->vidioc_g_chip_info)
			return ops->vidioc_g_chip_info(file, fh, arg);
		if (p->match.addr)
			return -EINVAL;
		return 0;

	case V4L2_CHIP_MATCH_SUBDEV:
		if (vfd->v4l2_dev == NULL)
			break;
		v4l2_device_for_each_subdev(sd, vfd->v4l2_dev) {
			if (p->match.addr != idx++)
				continue;
			if (sd->ops->core && sd->ops->core->s_register)
				p->flags |= V4L2_CHIP_FL_WRITABLE;
			if (sd->ops->core && sd->ops->core->g_register)
				p->flags |= V4L2_CHIP_FL_READABLE;
			strscpy(p->name, sd->name, sizeof(p->name));
			return 0;
		}
		break;
	}
	return -EINVAL;
#else
	return -ENOTTY;
#endif
}

static int v4l_dqevent(const struct v4l2_ioctl_ops *ops,
				struct file *file, void *fh, void *arg)
{
	return v4l2_event_dequeue(fh, arg, file->f_flags & O_NONBLOCK);
}

static int v4l_subscribe_event(const struct v4l2_ioctl_ops *ops,
				struct file *file, void *fh, void *arg)
{
	return ops->vidioc_subscribe_event(fh, arg);
}

static int v4l_unsubscribe_event(const struct v4l2_ioctl_ops *ops,
				struct file *file, void *fh, void *arg)
{
	return ops->vidioc_unsubscribe_event(fh, arg);
}

static int v4l_g_sliced_vbi_cap(const struct v4l2_ioctl_ops *ops,
				struct file *file, void *fh, void *arg)
{
	struct v4l2_sliced_vbi_cap *p = arg;
	int ret = check_fmt(file, p->type);

	if (ret)
		return ret;

	/* Clear up to type, everything after type is zeroed already */
	memset(p, 0, offsetof(struct v4l2_sliced_vbi_cap, type));

	return ops->vidioc_g_sliced_vbi_cap(file, fh, p);
}

static int v4l_enum_freq_bands(const struct v4l2_ioctl_ops *ops,
				struct file *file, void *fh, void *arg)
{
	struct video_device *vfd = video_devdata(file);
	struct v4l2_frequency_band *p = arg;
	enum v4l2_tuner_type type;
	int err;

	if (vfd->vfl_type == VFL_TYPE_SDR) {
		if (p->type != V4L2_TUNER_SDR && p->type != V4L2_TUNER_RF)
			return -EINVAL;
		type = p->type;
	} else {
		type = (vfd->vfl_type == VFL_TYPE_RADIO) ?
				V4L2_TUNER_RADIO : V4L2_TUNER_ANALOG_TV;
		if (type != p->type)
			return -EINVAL;
	}
	if (ops->vidioc_enum_freq_bands) {
		err = ops->vidioc_enum_freq_bands(file, fh, p);
		if (err != -ENOTTY)
			return err;
	}
	if (is_valid_ioctl(vfd, VIDIOC_G_TUNER)) {
		struct v4l2_tuner t = {
			.index = p->tuner,
			.type = type,
		};

		if (p->index)
			return -EINVAL;
		err = ops->vidioc_g_tuner(file, fh, &t);
		if (err)
			return err;
		p->capability = t.capability | V4L2_TUNER_CAP_FREQ_BANDS;
		p->rangelow = t.rangelow;
		p->rangehigh = t.rangehigh;
		p->modulation = (type == V4L2_TUNER_RADIO) ?
			V4L2_BAND_MODULATION_FM : V4L2_BAND_MODULATION_VSB;
		return 0;
	}
	if (is_valid_ioctl(vfd, VIDIOC_G_MODULATOR)) {
		struct v4l2_modulator m = {
			.index = p->tuner,
		};

		if (type != V4L2_TUNER_RADIO)
			return -EINVAL;
		if (p->index)
			return -EINVAL;
		err = ops->vidioc_g_modulator(file, fh, &m);
		if (err)
			return err;
		p->capability = m.capability | V4L2_TUNER_CAP_FREQ_BANDS;
		p->rangelow = m.rangelow;
		p->rangehigh = m.rangehigh;
		p->modulation = (type == V4L2_TUNER_RADIO) ?
			V4L2_BAND_MODULATION_FM : V4L2_BAND_MODULATION_VSB;
		return 0;
	}
	return -ENOTTY;
}

struct v4l2_ioctl_info {
	unsigned int ioctl;
	u32 flags;
	const char * const name;
	int (*func)(const struct v4l2_ioctl_ops *ops, struct file *file,
		    void *fh, void *p);
	void (*debug)(const void *arg, bool write_only);
};

/* This control needs a priority check */
#define INFO_FL_PRIO		(1 << 0)
/* This control can be valid if the filehandle passes a control handler. */
#define INFO_FL_CTRL		(1 << 1)
/* Queuing ioctl */
#define INFO_FL_QUEUE		(1 << 2)
/* Always copy back result, even on error */
#define INFO_FL_ALWAYS_COPY	(1 << 3)
/* Zero struct from after the field to the end */
#define INFO_FL_CLEAR(v4l2_struct, field)			\
	((offsetof(struct v4l2_struct, field) +			\
	  sizeof(((struct v4l2_struct *)0)->field)) << 16)
#define INFO_FL_CLEAR_MASK	(_IOC_SIZEMASK << 16)

#define DEFINE_V4L_STUB_FUNC(_vidioc)				\
	static int v4l_stub_ ## _vidioc(			\
			const struct v4l2_ioctl_ops *ops,	\
			struct file *file, void *fh, void *p)	\
	{							\
		return ops->vidioc_ ## _vidioc(file, fh, p);	\
	}

#define IOCTL_INFO(_ioctl, _func, _debug, _flags)		\
	[_IOC_NR(_ioctl)] = {					\
		.ioctl = _ioctl,				\
		.flags = _flags,				\
		.name = #_ioctl,				\
		.func = _func,					\
		.debug = _debug,				\
	}

DEFINE_V4L_STUB_FUNC(g_fbuf)
DEFINE_V4L_STUB_FUNC(s_fbuf)
DEFINE_V4L_STUB_FUNC(expbuf)
DEFINE_V4L_STUB_FUNC(g_std)
DEFINE_V4L_STUB_FUNC(g_audio)
DEFINE_V4L_STUB_FUNC(s_audio)
DEFINE_V4L_STUB_FUNC(g_input)
DEFINE_V4L_STUB_FUNC(g_edid)
DEFINE_V4L_STUB_FUNC(s_edid)
DEFINE_V4L_STUB_FUNC(g_output)
DEFINE_V4L_STUB_FUNC(g_audout)
DEFINE_V4L_STUB_FUNC(s_audout)
DEFINE_V4L_STUB_FUNC(g_jpegcomp)
DEFINE_V4L_STUB_FUNC(s_jpegcomp)
DEFINE_V4L_STUB_FUNC(enumaudio)
DEFINE_V4L_STUB_FUNC(enumaudout)
DEFINE_V4L_STUB_FUNC(enum_framesizes)
DEFINE_V4L_STUB_FUNC(enum_frameintervals)
DEFINE_V4L_STUB_FUNC(g_enc_index)
DEFINE_V4L_STUB_FUNC(encoder_cmd)
DEFINE_V4L_STUB_FUNC(try_encoder_cmd)
DEFINE_V4L_STUB_FUNC(decoder_cmd)
DEFINE_V4L_STUB_FUNC(try_decoder_cmd)
DEFINE_V4L_STUB_FUNC(s_dv_timings)
DEFINE_V4L_STUB_FUNC(g_dv_timings)
DEFINE_V4L_STUB_FUNC(enum_dv_timings)
DEFINE_V4L_STUB_FUNC(query_dv_timings)
DEFINE_V4L_STUB_FUNC(dv_timings_cap)

static const struct v4l2_ioctl_info v4l2_ioctls[] = {
	IOCTL_INFO(VIDIOC_QUERYCAP, v4l_querycap, v4l_print_querycap, 0),
	IOCTL_INFO(VIDIOC_ENUM_FMT, v4l_enum_fmt, v4l_print_fmtdesc, INFO_FL_CLEAR(v4l2_fmtdesc, type)),
	IOCTL_INFO(VIDIOC_G_FMT, v4l_g_fmt, v4l_print_format, 0),
	IOCTL_INFO(VIDIOC_S_FMT, v4l_s_fmt, v4l_print_format, INFO_FL_PRIO),
	IOCTL_INFO(VIDIOC_REQBUFS, v4l_reqbufs, v4l_print_requestbuffers, INFO_FL_PRIO | INFO_FL_QUEUE),
	IOCTL_INFO(VIDIOC_QUERYBUF, v4l_querybuf, v4l_print_buffer, INFO_FL_QUEUE | INFO_FL_CLEAR(v4l2_buffer, length)),
	IOCTL_INFO(VIDIOC_G_FBUF, v4l_stub_g_fbuf, v4l_print_framebuffer, 0),
	IOCTL_INFO(VIDIOC_S_FBUF, v4l_stub_s_fbuf, v4l_print_framebuffer, INFO_FL_PRIO),
	IOCTL_INFO(VIDIOC_OVERLAY, v4l_overlay, v4l_print_u32, INFO_FL_PRIO),
	IOCTL_INFO(VIDIOC_QBUF, v4l_qbuf, v4l_print_buffer, INFO_FL_QUEUE),
	IOCTL_INFO(VIDIOC_EXPBUF, v4l_stub_expbuf, v4l_print_exportbuffer, INFO_FL_QUEUE | INFO_FL_CLEAR(v4l2_exportbuffer, flags)),
	IOCTL_INFO(VIDIOC_DQBUF, v4l_dqbuf, v4l_print_buffer, INFO_FL_QUEUE),
	IOCTL_INFO(VIDIOC_STREAMON, v4l_streamon, v4l_print_buftype, INFO_FL_PRIO | INFO_FL_QUEUE),
	IOCTL_INFO(VIDIOC_STREAMOFF, v4l_streamoff, v4l_print_buftype, INFO_FL_PRIO | INFO_FL_QUEUE),
	IOCTL_INFO(VIDIOC_G_PARM, v4l_g_parm, v4l_print_streamparm, INFO_FL_CLEAR(v4l2_streamparm, type)),
	IOCTL_INFO(VIDIOC_S_PARM, v4l_s_parm, v4l_print_streamparm, INFO_FL_PRIO),
	IOCTL_INFO(VIDIOC_G_STD, v4l_stub_g_std, v4l_print_std, 0),
	IOCTL_INFO(VIDIOC_S_STD, v4l_s_std, v4l_print_std, INFO_FL_PRIO),
	IOCTL_INFO(VIDIOC_ENUMSTD, v4l_enumstd, v4l_print_standard, INFO_FL_CLEAR(v4l2_standard, index)),
	IOCTL_INFO(VIDIOC_ENUMINPUT, v4l_enuminput, v4l_print_enuminput, INFO_FL_CLEAR(v4l2_input, index)),
	IOCTL_INFO(VIDIOC_G_CTRL, v4l_g_ctrl, v4l_print_control, INFO_FL_CTRL | INFO_FL_CLEAR(v4l2_control, id)),
	IOCTL_INFO(VIDIOC_S_CTRL, v4l_s_ctrl, v4l_print_control, INFO_FL_PRIO | INFO_FL_CTRL),
	IOCTL_INFO(VIDIOC_G_TUNER, v4l_g_tuner, v4l_print_tuner, INFO_FL_CLEAR(v4l2_tuner, index)),
	IOCTL_INFO(VIDIOC_S_TUNER, v4l_s_tuner, v4l_print_tuner, INFO_FL_PRIO),
	IOCTL_INFO(VIDIOC_G_AUDIO, v4l_stub_g_audio, v4l_print_audio, 0),
	IOCTL_INFO(VIDIOC_S_AUDIO, v4l_stub_s_audio, v4l_print_audio, INFO_FL_PRIO),
	IOCTL_INFO(VIDIOC_QUERYCTRL, v4l_queryctrl, v4l_print_queryctrl, INFO_FL_CTRL | INFO_FL_CLEAR(v4l2_queryctrl, id)),
	IOCTL_INFO(VIDIOC_QUERYMENU, v4l_querymenu, v4l_print_querymenu, INFO_FL_CTRL | INFO_FL_CLEAR(v4l2_querymenu, index)),
	IOCTL_INFO(VIDIOC_G_INPUT, v4l_stub_g_input, v4l_print_u32, 0),
	IOCTL_INFO(VIDIOC_S_INPUT, v4l_s_input, v4l_print_u32, INFO_FL_PRIO),
	IOCTL_INFO(VIDIOC_G_EDID, v4l_stub_g_edid, v4l_print_edid, INFO_FL_ALWAYS_COPY),
	IOCTL_INFO(VIDIOC_S_EDID, v4l_stub_s_edid, v4l_print_edid, INFO_FL_PRIO | INFO_FL_ALWAYS_COPY),
	IOCTL_INFO(VIDIOC_G_OUTPUT, v4l_stub_g_output, v4l_print_u32, 0),
	IOCTL_INFO(VIDIOC_S_OUTPUT, v4l_s_output, v4l_print_u32, INFO_FL_PRIO),
	IOCTL_INFO(VIDIOC_ENUMOUTPUT, v4l_enumoutput, v4l_print_enumoutput, INFO_FL_CLEAR(v4l2_output, index)),
	IOCTL_INFO(VIDIOC_G_AUDOUT, v4l_stub_g_audout, v4l_print_audioout, 0),
	IOCTL_INFO(VIDIOC_S_AUDOUT, v4l_stub_s_audout, v4l_print_audioout, INFO_FL_PRIO),
	IOCTL_INFO(VIDIOC_G_MODULATOR, v4l_g_modulator, v4l_print_modulator, INFO_FL_CLEAR(v4l2_modulator, index)),
	IOCTL_INFO(VIDIOC_S_MODULATOR, v4l_s_modulator, v4l_print_modulator, INFO_FL_PRIO),
	IOCTL_INFO(VIDIOC_G_FREQUENCY, v4l_g_frequency, v4l_print_frequency, INFO_FL_CLEAR(v4l2_frequency, tuner)),
	IOCTL_INFO(VIDIOC_S_FREQUENCY, v4l_s_frequency, v4l_print_frequency, INFO_FL_PRIO),
	IOCTL_INFO(VIDIOC_CROPCAP, v4l_cropcap, v4l_print_cropcap, INFO_FL_CLEAR(v4l2_cropcap, type)),
	IOCTL_INFO(VIDIOC_G_CROP, v4l_g_crop, v4l_print_crop, INFO_FL_CLEAR(v4l2_crop, type)),
	IOCTL_INFO(VIDIOC_S_CROP, v4l_s_crop, v4l_print_crop, INFO_FL_PRIO),
	IOCTL_INFO(VIDIOC_G_SELECTION, v4l_g_selection, v4l_print_selection, INFO_FL_CLEAR(v4l2_selection, r)),
	IOCTL_INFO(VIDIOC_S_SELECTION, v4l_s_selection, v4l_print_selection, INFO_FL_PRIO | INFO_FL_CLEAR(v4l2_selection, r)),
	IOCTL_INFO(VIDIOC_G_JPEGCOMP, v4l_stub_g_jpegcomp, v4l_print_jpegcompression, 0),
	IOCTL_INFO(VIDIOC_S_JPEGCOMP, v4l_stub_s_jpegcomp, v4l_print_jpegcompression, INFO_FL_PRIO),
	IOCTL_INFO(VIDIOC_QUERYSTD, v4l_querystd, v4l_print_std, 0),
	IOCTL_INFO(VIDIOC_TRY_FMT, v4l_try_fmt, v4l_print_format, 0),
	IOCTL_INFO(VIDIOC_ENUMAUDIO, v4l_stub_enumaudio, v4l_print_audio, INFO_FL_CLEAR(v4l2_audio, index)),
	IOCTL_INFO(VIDIOC_ENUMAUDOUT, v4l_stub_enumaudout, v4l_print_audioout, INFO_FL_CLEAR(v4l2_audioout, index)),
	IOCTL_INFO(VIDIOC_G_PRIORITY, v4l_g_priority, v4l_print_u32, 0),
	IOCTL_INFO(VIDIOC_S_PRIORITY, v4l_s_priority, v4l_print_u32, INFO_FL_PRIO),
	IOCTL_INFO(VIDIOC_G_SLICED_VBI_CAP, v4l_g_sliced_vbi_cap, v4l_print_sliced_vbi_cap, INFO_FL_CLEAR(v4l2_sliced_vbi_cap, type)),
	IOCTL_INFO(VIDIOC_LOG_STATUS, v4l_log_status, v4l_print_newline, 0),
	IOCTL_INFO(VIDIOC_G_EXT_CTRLS, v4l_g_ext_ctrls, v4l_print_ext_controls, INFO_FL_CTRL),
	IOCTL_INFO(VIDIOC_S_EXT_CTRLS, v4l_s_ext_ctrls, v4l_print_ext_controls, INFO_FL_PRIO | INFO_FL_CTRL),
	IOCTL_INFO(VIDIOC_TRY_EXT_CTRLS, v4l_try_ext_ctrls, v4l_print_ext_controls, INFO_FL_CTRL),
	IOCTL_INFO(VIDIOC_ENUM_FRAMESIZES, v4l_stub_enum_framesizes, v4l_print_frmsizeenum, INFO_FL_CLEAR(v4l2_frmsizeenum, pixel_format)),
	IOCTL_INFO(VIDIOC_ENUM_FRAMEINTERVALS, v4l_stub_enum_frameintervals, v4l_print_frmivalenum, INFO_FL_CLEAR(v4l2_frmivalenum, height)),
	IOCTL_INFO(VIDIOC_G_ENC_INDEX, v4l_stub_g_enc_index, v4l_print_enc_idx, 0),
	IOCTL_INFO(VIDIOC_ENCODER_CMD, v4l_stub_encoder_cmd, v4l_print_encoder_cmd, INFO_FL_PRIO | INFO_FL_CLEAR(v4l2_encoder_cmd, flags)),
	IOCTL_INFO(VIDIOC_TRY_ENCODER_CMD, v4l_stub_try_encoder_cmd, v4l_print_encoder_cmd, INFO_FL_CLEAR(v4l2_encoder_cmd, flags)),
	IOCTL_INFO(VIDIOC_DECODER_CMD, v4l_stub_decoder_cmd, v4l_print_decoder_cmd, INFO_FL_PRIO),
	IOCTL_INFO(VIDIOC_TRY_DECODER_CMD, v4l_stub_try_decoder_cmd, v4l_print_decoder_cmd, 0),
	IOCTL_INFO(VIDIOC_DBG_S_REGISTER, v4l_dbg_s_register, v4l_print_dbg_register, 0),
	IOCTL_INFO(VIDIOC_DBG_G_REGISTER, v4l_dbg_g_register, v4l_print_dbg_register, 0),
	IOCTL_INFO(VIDIOC_S_HW_FREQ_SEEK, v4l_s_hw_freq_seek, v4l_print_hw_freq_seek, INFO_FL_PRIO),
	IOCTL_INFO(VIDIOC_S_DV_TIMINGS, v4l_stub_s_dv_timings, v4l_print_dv_timings, INFO_FL_PRIO | INFO_FL_CLEAR(v4l2_dv_timings, bt.flags)),
	IOCTL_INFO(VIDIOC_G_DV_TIMINGS, v4l_stub_g_dv_timings, v4l_print_dv_timings, 0),
	IOCTL_INFO(VIDIOC_DQEVENT, v4l_dqevent, v4l_print_event, 0),
	IOCTL_INFO(VIDIOC_SUBSCRIBE_EVENT, v4l_subscribe_event, v4l_print_event_subscription, 0),
	IOCTL_INFO(VIDIOC_UNSUBSCRIBE_EVENT, v4l_unsubscribe_event, v4l_print_event_subscription, 0),
	IOCTL_INFO(VIDIOC_CREATE_BUFS, v4l_create_bufs, v4l_print_create_buffers, INFO_FL_PRIO | INFO_FL_QUEUE),
	IOCTL_INFO(VIDIOC_PREPARE_BUF, v4l_prepare_buf, v4l_print_buffer, INFO_FL_QUEUE),
	IOCTL_INFO(VIDIOC_ENUM_DV_TIMINGS, v4l_stub_enum_dv_timings, v4l_print_enum_dv_timings, INFO_FL_CLEAR(v4l2_enum_dv_timings, pad)),
	IOCTL_INFO(VIDIOC_QUERY_DV_TIMINGS, v4l_stub_query_dv_timings, v4l_print_dv_timings, INFO_FL_ALWAYS_COPY),
	IOCTL_INFO(VIDIOC_DV_TIMINGS_CAP, v4l_stub_dv_timings_cap, v4l_print_dv_timings_cap, INFO_FL_CLEAR(v4l2_dv_timings_cap, pad)),
	IOCTL_INFO(VIDIOC_ENUM_FREQ_BANDS, v4l_enum_freq_bands, v4l_print_freq_band, 0),
	IOCTL_INFO(VIDIOC_DBG_G_CHIP_INFO, v4l_dbg_g_chip_info, v4l_print_dbg_chip_info, INFO_FL_CLEAR(v4l2_dbg_chip_info, match)),
	IOCTL_INFO(VIDIOC_QUERY_EXT_CTRL, v4l_query_ext_ctrl, v4l_print_query_ext_ctrl, INFO_FL_CTRL | INFO_FL_CLEAR(v4l2_query_ext_ctrl, id)),
};
#define V4L2_IOCTLS ARRAY_SIZE(v4l2_ioctls)

static bool v4l2_is_known_ioctl(unsigned int cmd)
{
	if (_IOC_NR(cmd) >= V4L2_IOCTLS)
		return false;
	return v4l2_ioctls[_IOC_NR(cmd)].ioctl == cmd;
}

static struct mutex *v4l2_ioctl_get_lock(struct video_device *vdev,
					 struct v4l2_fh *vfh, unsigned int cmd,
					 void *arg)
{
	if (_IOC_NR(cmd) >= V4L2_IOCTLS)
		return vdev->lock;
#if IS_ENABLED(CONFIG_V4L2_MEM2MEM_DEV)
	if (vfh && vfh->m2m_ctx &&
	    (v4l2_ioctls[_IOC_NR(cmd)].flags & INFO_FL_QUEUE)) {
		if (vfh->m2m_ctx->q_lock)
			return vfh->m2m_ctx->q_lock;
	}
#endif
	if (vdev->queue && vdev->queue->lock &&
			(v4l2_ioctls[_IOC_NR(cmd)].flags & INFO_FL_QUEUE))
		return vdev->queue->lock;
	return vdev->lock;
}

/* Common ioctl debug function. This function can be used by
   external ioctl messages as well as internal V4L ioctl */
void v4l_printk_ioctl(const char *prefix, unsigned int cmd)
{
	const char *dir, *type;

	if (prefix)
		printk(KERN_DEBUG "%s: ", prefix);

	switch (_IOC_TYPE(cmd)) {
	case 'd':
		type = "v4l2_int";
		break;
	case 'V':
		if (_IOC_NR(cmd) >= V4L2_IOCTLS) {
			type = "v4l2";
			break;
		}
		pr_cont("%s", v4l2_ioctls[_IOC_NR(cmd)].name);
		return;
	default:
		type = "unknown";
		break;
	}

	switch (_IOC_DIR(cmd)) {
	case _IOC_NONE:              dir = "--"; break;
	case _IOC_READ:              dir = "r-"; break;
	case _IOC_WRITE:             dir = "-w"; break;
	case _IOC_READ | _IOC_WRITE: dir = "rw"; break;
	default:                     dir = "*ERR*"; break;
	}
	pr_cont("%s ioctl '%c', dir=%s, #%d (0x%08x)",
		type, _IOC_TYPE(cmd), dir, _IOC_NR(cmd), cmd);
}
EXPORT_SYMBOL(v4l_printk_ioctl);

static long __video_do_ioctl(struct file *file,
		unsigned int cmd, void *arg)
{
	struct video_device *vfd = video_devdata(file);
	struct mutex *req_queue_lock = NULL;
	struct mutex *lock; /* ioctl serialization mutex */
	const struct v4l2_ioctl_ops *ops = vfd->ioctl_ops;
	bool write_only = false;
	struct v4l2_ioctl_info default_info;
	const struct v4l2_ioctl_info *info;
	void *fh = file->private_data;
	struct v4l2_fh *vfh = NULL;
	int dev_debug = vfd->dev_debug;
	long ret = -ENOTTY;

	if (ops == NULL) {
		pr_warn("%s: has no ioctl_ops.\n",
				video_device_node_name(vfd));
		return ret;
	}

	if (test_bit(V4L2_FL_USES_V4L2_FH, &vfd->flags))
		vfh = file->private_data;

	/*
	 * We need to serialize streamon/off with queueing new requests.
	 * These ioctls may trigger the cancellation of a streaming
	 * operation, and that should not be mixed with queueing a new
	 * request at the same time.
	 */
	if (v4l2_device_supports_requests(vfd->v4l2_dev) &&
	    (cmd == VIDIOC_STREAMON || cmd == VIDIOC_STREAMOFF)) {
		req_queue_lock = &vfd->v4l2_dev->mdev->req_queue_mutex;

		if (mutex_lock_interruptible(req_queue_lock))
			return -ERESTARTSYS;
	}

	lock = v4l2_ioctl_get_lock(vfd, vfh, cmd, arg);

	if (lock && mutex_lock_interruptible(lock)) {
		if (req_queue_lock)
			mutex_unlock(req_queue_lock);
		return -ERESTARTSYS;
	}

	if (!video_is_registered(vfd)) {
		ret = -ENODEV;
		goto unlock;
	}

	if (v4l2_is_known_ioctl(cmd)) {
		info = &v4l2_ioctls[_IOC_NR(cmd)];

		if (!test_bit(_IOC_NR(cmd), vfd->valid_ioctls) &&
		    !((info->flags & INFO_FL_CTRL) && vfh && vfh->ctrl_handler))
			goto done;

		if (vfh && (info->flags & INFO_FL_PRIO)) {
			ret = v4l2_prio_check(vfd->prio, vfh->prio);
			if (ret)
				goto done;
		}
	} else {
		default_info.ioctl = cmd;
		default_info.flags = 0;
		default_info.debug = v4l_print_default;
		info = &default_info;
	}

	write_only = _IOC_DIR(cmd) == _IOC_WRITE;
	if (info != &default_info) {
		ret = info->func(ops, file, fh, arg);
	} else if (!ops->vidioc_default) {
		ret = -ENOTTY;
	} else {
		ret = ops->vidioc_default(file, fh,
			vfh ? v4l2_prio_check(vfd->prio, vfh->prio) >= 0 : 0,
			cmd, arg);
	}

done:
	if (dev_debug & (V4L2_DEV_DEBUG_IOCTL | V4L2_DEV_DEBUG_IOCTL_ARG)) {
		if (!(dev_debug & V4L2_DEV_DEBUG_STREAMING) &&
		    (cmd == VIDIOC_QBUF || cmd == VIDIOC_DQBUF))
			goto unlock;

		v4l_printk_ioctl(video_device_node_name(vfd), cmd);
		if (ret < 0)
			pr_cont(": error %ld", ret);
		if (!(dev_debug & V4L2_DEV_DEBUG_IOCTL_ARG))
			pr_cont("\n");
		else if (_IOC_DIR(cmd) == _IOC_NONE)
			info->debug(arg, write_only);
		else {
			pr_cont(": ");
			info->debug(arg, write_only);
		}
	}

unlock:
	if (lock)
		mutex_unlock(lock);
	if (req_queue_lock)
		mutex_unlock(req_queue_lock);
	return ret;
}

static int check_array_args(unsigned int cmd, void *parg, size_t *array_size,
			    void __user **user_ptr, void ***kernel_ptr)
{
	int ret = 0;

	switch (cmd) {
	case VIDIOC_PREPARE_BUF:
	case VIDIOC_QUERYBUF:
	case VIDIOC_QBUF:
	case VIDIOC_DQBUF: {
		struct v4l2_buffer *buf = parg;

		if (V4L2_TYPE_IS_MULTIPLANAR(buf->type) && buf->length > 0) {
			if (buf->length > VIDEO_MAX_PLANES) {
				ret = -EINVAL;
				break;
			}
			*user_ptr = (void __user *)buf->m.planes;
			*kernel_ptr = (void **)&buf->m.planes;
			*array_size = sizeof(struct v4l2_plane) * buf->length;
			ret = 1;
		}
		break;
	}

	case VIDIOC_G_EDID:
	case VIDIOC_S_EDID: {
		struct v4l2_edid *edid = parg;

		if (edid->blocks) {
			if (edid->blocks > 256) {
				ret = -EINVAL;
				break;
			}
			*user_ptr = (void __user *)edid->edid;
			*kernel_ptr = (void **)&edid->edid;
			*array_size = edid->blocks * 128;
			ret = 1;
		}
		break;
	}

	case VIDIOC_S_EXT_CTRLS:
	case VIDIOC_G_EXT_CTRLS:
	case VIDIOC_TRY_EXT_CTRLS: {
		struct v4l2_ext_controls *ctrls = parg;

		if (ctrls->count != 0) {
			if (ctrls->count > V4L2_CID_MAX_CTRLS) {
				ret = -EINVAL;
				break;
			}
			*user_ptr = (void __user *)ctrls->controls;
			*kernel_ptr = (void **)&ctrls->controls;
			*array_size = sizeof(struct v4l2_ext_control)
				    * ctrls->count;
			ret = 1;
		}
		break;
	}
	}

	return ret;
}

long
video_usercopy(struct file *file, unsigned int cmd, unsigned long arg,
	       v4l2_kioctl func)
{
	char	sbuf[128];
	void    *mbuf = NULL;
	void	*parg = (void *)arg;
	long	err  = -EINVAL;
	bool	has_array_args;
	bool	always_copy = false;
	size_t  array_size = 0;
	void __user *user_ptr = NULL;
	void	**kernel_ptr = NULL;
	const size_t ioc_size = _IOC_SIZE(cmd);

	/*  Copy arguments into temp kernel buffer  */
	if (_IOC_DIR(cmd) != _IOC_NONE) {
		if (ioc_size <= sizeof(sbuf)) {
			parg = sbuf;
		} else {
			/* too big to allocate from stack */
			mbuf = kvmalloc(ioc_size, GFP_KERNEL);
			if (NULL == mbuf)
				return -ENOMEM;
			parg = mbuf;
		}

		err = -EFAULT;
		if (_IOC_DIR(cmd) & _IOC_WRITE) {
			unsigned int n = ioc_size;

			/*
			 * In some cases, only a few fields are used as input,
			 * i.e. when the app sets "index" and then the driver
			 * fills in the rest of the structure for the thing
			 * with that index.  We only need to copy up the first
			 * non-input field.
			 */
			if (v4l2_is_known_ioctl(cmd)) {
				u32 flags = v4l2_ioctls[_IOC_NR(cmd)].flags;

				if (flags & INFO_FL_CLEAR_MASK)
					n = (flags & INFO_FL_CLEAR_MASK) >> 16;
				always_copy = flags & INFO_FL_ALWAYS_COPY;
			}

			if (copy_from_user(parg, (void __user *)arg, n))
				goto out;

			/* zero out anything we don't copy from userspace */
			if (n < ioc_size)
				memset((u8 *)parg + n, 0, ioc_size - n);
		} else {
			/* read-only ioctl */
			memset(parg, 0, ioc_size);
		}
	}

	err = check_array_args(cmd, parg, &array_size, &user_ptr, &kernel_ptr);
	if (err < 0)
		goto out;
	has_array_args = err;

	if (has_array_args) {
		/*
		 * When adding new types of array args, make sure that the
		 * parent argument to ioctl (which contains the pointer to the
		 * array) fits into sbuf (so that mbuf will still remain
		 * unused up to here).
		 */
		mbuf = kvmalloc(array_size, GFP_KERNEL);
		err = -ENOMEM;
		if (NULL == mbuf)
			goto out_array_args;
		err = -EFAULT;
		if (copy_from_user(mbuf, user_ptr, array_size))
			goto out_array_args;
		*kernel_ptr = mbuf;
	}

	/* Handles IOCTL */
	err = func(file, cmd, parg);
	if (err == -ENOTTY || err == -ENOIOCTLCMD) {
		err = -ENOTTY;
		goto out;
	}

	if (err == 0) {
		if (cmd == VIDIOC_DQBUF)
			trace_v4l2_dqbuf(video_devdata(file)->minor, parg);
		else if (cmd == VIDIOC_QBUF)
			trace_v4l2_qbuf(video_devdata(file)->minor, parg);
	}

	if (has_array_args) {
		*kernel_ptr = (void __force *)user_ptr;
		if (copy_to_user(user_ptr, mbuf, array_size))
			err = -EFAULT;
		goto out_array_args;
	}
	/*
	 * Some ioctls can return an error, but still have valid
	 * results that must be returned.
	 */
	if (err < 0 && !always_copy)
		goto out;

out_array_args:
	/*  Copy results into user buffer  */
	switch (_IOC_DIR(cmd)) {
	case _IOC_READ:
	case (_IOC_WRITE | _IOC_READ):
		if (copy_to_user((void __user *)arg, parg, ioc_size))
			err = -EFAULT;
		break;
	}

out:
	kvfree(mbuf);
	return err;
}

long video_ioctl2(struct file *file,
	       unsigned int cmd, unsigned long arg)
{
	return video_usercopy(file, cmd, arg, __video_do_ioctl);
}
EXPORT_SYMBOL(video_ioctl2);<|MERGE_RESOLUTION|>--- conflicted
+++ resolved
@@ -1553,16 +1553,11 @@
 		if (unlikely(!ops->vidioc_s_fmt_vid_cap_mplane))
 			break;
 		CLEAR_AFTER_FIELD(p, fmt.pix_mp.xfer_func);
-<<<<<<< HEAD
-		for (i = 0; i < p->fmt.pix_mp.num_planes; i++)
-			CLEAR_AFTER_FIELD(p, fmt.pix_mp.plane_fmt[i].bytesperline);
-=======
 		if (p->fmt.pix_mp.num_planes > VIDEO_MAX_PLANES)
 			break;
 		for (i = 0; i < p->fmt.pix_mp.num_planes; i++)
 			CLEAR_AFTER_FIELD(&p->fmt.pix_mp.plane_fmt[i],
 					  bytesperline);
->>>>>>> f17b5f06
 		return ops->vidioc_s_fmt_vid_cap_mplane(file, fh, arg);
 	case V4L2_BUF_TYPE_VIDEO_OVERLAY:
 		if (unlikely(!ops->vidioc_s_fmt_vid_overlay))
@@ -1591,16 +1586,11 @@
 		if (unlikely(!ops->vidioc_s_fmt_vid_out_mplane))
 			break;
 		CLEAR_AFTER_FIELD(p, fmt.pix_mp.xfer_func);
-<<<<<<< HEAD
-		for (i = 0; i < p->fmt.pix_mp.num_planes; i++)
-			CLEAR_AFTER_FIELD(p, fmt.pix_mp.plane_fmt[i].bytesperline);
-=======
 		if (p->fmt.pix_mp.num_planes > VIDEO_MAX_PLANES)
 			break;
 		for (i = 0; i < p->fmt.pix_mp.num_planes; i++)
 			CLEAR_AFTER_FIELD(&p->fmt.pix_mp.plane_fmt[i],
 					  bytesperline);
->>>>>>> f17b5f06
 		return ops->vidioc_s_fmt_vid_out_mplane(file, fh, arg);
 	case V4L2_BUF_TYPE_VIDEO_OUTPUT_OVERLAY:
 		if (unlikely(!ops->vidioc_s_fmt_vid_out_overlay))
@@ -1666,16 +1656,11 @@
 		if (unlikely(!ops->vidioc_try_fmt_vid_cap_mplane))
 			break;
 		CLEAR_AFTER_FIELD(p, fmt.pix_mp.xfer_func);
-<<<<<<< HEAD
-		for (i = 0; i < p->fmt.pix_mp.num_planes; i++)
-			CLEAR_AFTER_FIELD(p, fmt.pix_mp.plane_fmt[i].bytesperline);
-=======
 		if (p->fmt.pix_mp.num_planes > VIDEO_MAX_PLANES)
 			break;
 		for (i = 0; i < p->fmt.pix_mp.num_planes; i++)
 			CLEAR_AFTER_FIELD(&p->fmt.pix_mp.plane_fmt[i],
 					  bytesperline);
->>>>>>> f17b5f06
 		return ops->vidioc_try_fmt_vid_cap_mplane(file, fh, arg);
 	case V4L2_BUF_TYPE_VIDEO_OVERLAY:
 		if (unlikely(!ops->vidioc_try_fmt_vid_overlay))
@@ -1704,16 +1689,11 @@
 		if (unlikely(!ops->vidioc_try_fmt_vid_out_mplane))
 			break;
 		CLEAR_AFTER_FIELD(p, fmt.pix_mp.xfer_func);
-<<<<<<< HEAD
-		for (i = 0; i < p->fmt.pix_mp.num_planes; i++)
-			CLEAR_AFTER_FIELD(p, fmt.pix_mp.plane_fmt[i].bytesperline);
-=======
 		if (p->fmt.pix_mp.num_planes > VIDEO_MAX_PLANES)
 			break;
 		for (i = 0; i < p->fmt.pix_mp.num_planes; i++)
 			CLEAR_AFTER_FIELD(&p->fmt.pix_mp.plane_fmt[i],
 					  bytesperline);
->>>>>>> f17b5f06
 		return ops->vidioc_try_fmt_vid_out_mplane(file, fh, arg);
 	case V4L2_BUF_TYPE_VIDEO_OUTPUT_OVERLAY:
 		if (unlikely(!ops->vidioc_try_fmt_vid_out_overlay))
