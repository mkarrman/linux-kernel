--- conflicted
+++ resolved
@@ -145,11 +145,8 @@
 
 perf-$(CONFIG_ZLIB) += zlib.o
 perf-$(CONFIG_LZMA) += lzma.o
-<<<<<<< HEAD
-=======
 perf-$(CONFIG_ZSTD) += zstd.o
 
->>>>>>> 0ecfebd2
 perf-y += demangle-java.o
 perf-y += demangle-rust.o
 
@@ -160,15 +157,9 @@
 endif
 
 perf-y += perf-hooks.o
-<<<<<<< HEAD
 
 perf-$(CONFIG_LIBBPF) += bpf-event.o
 
-=======
-
-perf-$(CONFIG_LIBBPF) += bpf-event.o
-
->>>>>>> 0ecfebd2
 perf-$(CONFIG_CXX) += c++/
 
 CFLAGS_config.o   += -DETC_PERFCONFIG="BUILD_STR($(ETC_PERFCONFIG_SQ))"
